// Game Scene - Main gameplay with chunk-based world rendering

#include "../GameWorldState.h"
#include "../components/GameUI.h"
#include "../components/GhostRenderer.h"
#include "../components/NotificationManager.h"
#include "../components/PlacementMode.h"
#include "../components/Selection.h"
#include "SceneTypes.h"

#include <GL/glew.h>

#include <application/AppLauncher.h>
#include <chrono>
#include <cmath>
#include <graphics/Rect.h>
#include <input/InputManager.h>
#include <metrics/GPUTimer.h>
#include <metrics/MetricsCollector.h>
#include <metrics/PerformanceMetrics.h>
#include <primitives/Primitives.h>
#include <scene/Scene.h>
#include <scene/SceneManager.h>
#include <utils/Log.h>
#include <world/camera/WorldCamera.h>
#include <world/chunk/Chunk.h>
#include <world/chunk/ChunkCoordinate.h>
#include <world/chunk/ChunkManager.h>
#include <world/chunk/MockWorldSampler.h>
#include <world/rendering/ChunkRenderer.h>
#include <world/rendering/EntityRenderer.h>

#include <assets/AssetRegistry.h>
#include <assets/RecipeRegistry.h>
#include <assets/placement/AsyncChunkProcessor.h>
#include <assets/placement/PlacementExecutor.h>

// ECS
#include <ecs/World.h>
#include <ecs/components/Action.h>
#include <ecs/components/Appearance.h>
#include <ecs/components/Colonist.h>
#include <ecs/components/DecisionTrace.h>
#include <ecs/components/FacingDirection.h>
#include <ecs/components/Inventory.h>
#include <ecs/components/Knowledge.h>
#include <ecs/components/Memory.h>
#include <ecs/components/Movement.h>
#include <ecs/components/Needs.h>
#include <ecs/components/Task.h>
#include <ecs/components/Transform.h>
#include <ecs/components/WorkQueue.h>
#include <ecs/systems/AIDecisionSystem.h>
#include <ecs/systems/ActionSystem.h>
#include <ecs/systems/DynamicEntityRenderSystem.h>
#include <ecs/systems/MovementSystem.h>
#include <ecs/systems/NeedsDecaySystem.h>
#include <ecs/systems/PhysicsSystem.h>
#include <ecs/systems/VisionSystem.h>

#include <memory>
#include <sstream>
#include <unordered_set>
#include <vector>

namespace {
	// Helper for timing measurements
	using Clock = std::chrono::high_resolution_clock;
	using TimePoint = std::chrono::time_point<Clock>;

	inline float elapsedMs(TimePoint start, TimePoint end) {
		return std::chrono::duration<float, std::milli>(end - start).count();
	}

	constexpr const char* kSceneName = "game";
	constexpr uint64_t	  kDefaultWorldSeed = 12345;
	constexpr float		  kPixelsPerMeter = 8.0F;

	class GameScene : public engine::IScene {
	  public:
		void onEnter() override {
			LOG_INFO(Game, "GameScene - Entering");

			// Check for pre-loaded state from GameLoadingScene
			auto preloadedState = world_sim::GameWorldState::Take();
			if (preloadedState) {
				// Use pre-loaded state (no pop-in!)
				LOG_INFO(Game, "GameScene - Using pre-loaded world state");
				m_chunkManager = std::move(preloadedState->chunkManager);
				m_camera = std::move(preloadedState->camera);
				m_renderer = std::move(preloadedState->renderer);
				m_entityRenderer = std::move(preloadedState->entityRenderer);
				m_placementExecutor = std::move(preloadedState->placementExecutor);
				m_processedChunks = std::move(preloadedState->processedChunks);

				LOG_INFO(Game, "Pre-loaded state: %zu chunks, %zu processed", m_chunkManager->loadedChunkCount(), m_processedChunks.size());
			} else {
				// Initialize fresh (for debugging or direct GameScene access)
				LOG_INFO(Game, "GameScene - No pre-loaded state, initializing fresh");

				// Create world systems
				auto sampler = std::make_unique<engine::world::MockWorldSampler>(kDefaultWorldSeed);
				m_chunkManager = std::make_unique<engine::world::ChunkManager>(std::move(sampler));

				m_camera = std::make_unique<engine::world::WorldCamera>();
				m_camera->setPanSpeed(200.0F);

				m_renderer = std::make_unique<engine::world::ChunkRenderer>(kPixelsPerMeter);
				m_renderer->setTileResolution(1); // Render every tile (no skipping)

				m_entityRenderer = std::make_unique<engine::world::EntityRenderer>(kPixelsPerMeter);

				// Initialize entity placement system
				auto& assetRegistry = engine::assets::AssetRegistry::Get();
				m_placementExecutor = std::make_unique<engine::assets::PlacementExecutor>(assetRegistry);
				m_placementExecutor->initialize();
				LOG_INFO(Game, "PlacementExecutor initialized with %zu entity types", m_placementExecutor->getSpawnOrder().size());

				// Initial chunk load (entity placement happens async in update())
				m_chunkManager->update(m_camera->position());

				LOG_INFO(Game, "World initialized with seed %llu", kDefaultWorldSeed);
			}

			// Create async processor for runtime chunk streaming
			m_asyncProcessor =
				std::make_unique<engine::assets::AsyncChunkProcessor>(*m_placementExecutor, kDefaultWorldSeed, m_processedChunks);

			// Initialize placement mode with callback to spawn entities
			placementMode = world_sim::PlacementMode{world_sim::PlacementMode::Args{
				.onPlace = [this](const std::string& defName, Foundation::Vec2 worldPos) {
					spawnPlacedEntity(defName, worldPos);
				}
			}};

			// Create unified game UI (contains overlay and info panel)
			gameUI = std::make_unique<world_sim::GameUI>(world_sim::GameUI::Args{
				.onZoomIn = [this]() { m_camera->zoomIn(); },
				.onZoomOut = [this]() { m_camera->zoomOut(); },
				.onSelectionCleared = [this]() { selection = world_sim::NoSelection{}; },
				.onColonistSelected = [this](ecs::EntityID entityId) { selection = world_sim::ColonistSelection{entityId}; },
				.onBuildToggle = [this]() { handleBuildToggle(); },
				.onBuildItemSelected = [this](const std::string& defName) { handleBuildItemSelected(defName); },
				.onQueueRecipe = [this](const std::string& recipeDefName) { handleQueueRecipe(recipeDefName); }
			});

			// Initial layout pass with consistent DPI scaling
			int viewportW = 0;
			int viewportH = 0;
			Renderer::Primitives::getLogicalViewport(viewportW, viewportH);
			gameUI->layout(Foundation::Rect{0, 0, static_cast<float>(viewportW), static_cast<float>(viewportH)});

			// Initialize ECS World
			initializeECS();
		}

		void handleInput(float dt) override {
			auto& input = engine::InputManager::Get();

			// Handle Escape - cancel placement mode first, then exit to menu
			if (input.isKeyPressed(engine::Key::Escape)) {
				if (placementMode.isActive()) {
					placementMode.cancel();
					gameUI->setBuildModeActive(false);
					gameUI->hideBuildMenu();
					return;
				}
				sceneManager->switchTo(world_sim::toKey(world_sim::SceneType::MainMenu));
				return;
			}

			// Handle B key - toggle build mode
			if (input.isKeyPressed(engine::Key::B)) {
				handleBuildToggle();
			}

			// Camera movement
			float dx = 0.0F;
			float dy = 0.0F;

			if (input.isKeyDown(engine::Key::W) || input.isKeyDown(engine::Key::Up)) {
				dy -= 1.0F;
			}
			if (input.isKeyDown(engine::Key::S) || input.isKeyDown(engine::Key::Down)) {
				dy += 1.0F;
			}
			if (input.isKeyDown(engine::Key::A) || input.isKeyDown(engine::Key::Left)) {
				dx -= 1.0F;
			}
			if (input.isKeyDown(engine::Key::D) || input.isKeyDown(engine::Key::Right)) {
				dx += 1.0F;
			}

			if (dx != 0.0F && dy != 0.0F) {
				constexpr float kDiagonalNormalizer = 0.7071F; // 1/sqrt(2), normalizes diagonal movement to unit length
				dx *= kDiagonalNormalizer;
				dy *= kDiagonalNormalizer;
			}

			m_camera->move(dx, dy, dt);

			// Zoom with scroll wheel (snaps to discrete levels)
			float scrollDelta = input.consumeScrollDelta();
			if (scrollDelta > 0.0F) {
				m_camera->zoomIn();
			} else if (scrollDelta < 0.0F) {
				m_camera->zoomOut();
			}

			// Handle UI input first - returns true if UI consumed the click
			bool uiConsumedInput = gameUI->handleInput();

			// Handle placement mode interaction
			if (placementMode.state() == world_sim::PlacementState::Placing) {
				auto mousePos = input.getMousePosition();
				int logicalW = 0;
				int logicalH = 0;
				Renderer::Primitives::getLogicalViewport(logicalW, logicalH);

				// Update ghost position from mouse
				auto worldPos = m_camera->screenToWorld(mousePos.x, mousePos.y, logicalW, logicalH, kPixelsPerMeter);
				placementMode.updateGhostPosition({worldPos.x, worldPos.y});

				// Try to place on click (if not over UI)
				if (!uiConsumedInput && input.isMouseButtonReleased(engine::MouseButton::Left)) {
					if (placementMode.tryPlace()) {
						// Successfully placed - update UI state
						gameUI->setBuildModeActive(false);
						gameUI->hideBuildMenu();
					}
				}
				return;
			}

			// Handle entity selection on left click release (only if UI didn't consume it and not in placement mode)
			// Note: Use isMouseButtonReleased (not Pressed) to avoid timing issues
			// with the input state machine's Pressed→Down transition
			if (!uiConsumedInput && input.isMouseButtonReleased(engine::MouseButton::Left)) {
				auto mousePos = input.getMousePosition();
				handleEntitySelection(mousePos);
			}
		}

		void update(float dt) override {
			auto updateStart = Clock::now();

			m_camera->update(dt);
			m_chunkManager->update(m_camera->position());

			// Process newly loaded chunks for entity placement
			processNewChunks();

			// Unload placement data for chunks that were unloaded
			cleanupUnloadedChunks();

			// Update ECS world (movement, physics, render system)
			ecsWorld->update(dt);

			// Update unified game UI (overlay + info panel)
			auto& assetRegistry = engine::assets::AssetRegistry::Get();
			auto& recipeRegistry = engine::assets::RecipeRegistry::Get();
			gameUI->update(*m_camera, *m_chunkManager, *ecsWorld, assetRegistry, recipeRegistry, selection);

			// Update notifications (remove expired)
			m_notifications.update();

			m_lastUpdateMs = elapsedMs(updateStart, Clock::now());
		}

		void render() override {
			glClearColor(0.05F, 0.08F, 0.12F, 1.0F);
			glClear(GL_COLOR_BUFFER_BIT);

			// Begin GPU timing (measures from here to end(), result from previous frame)
			m_gpuTimer.begin();

			int w = 0;
			int h = 0;
			// Use logical viewport (DPI-independent) for consistent world-to-screen transforms
			// Physical viewport is 2x on Retina displays, which causes coordinate mismatches
			Renderer::Primitives::getLogicalViewport(w, h);

			// Time tile rendering
			auto tileStart = Clock::now();
			m_renderer->render(*m_chunkManager, *m_camera, w, h);
			float tileMs = elapsedMs(tileStart, Clock::now());

			// Time entity rendering (includes dynamic ECS entities)
			auto		entityStart = Clock::now();
			auto&		renderSystem = ecsWorld->getSystem<ecs::DynamicEntityRenderSystem>();
			const auto& dynamicEntities = renderSystem.getRenderData();
			m_entityRenderer->render(*m_placementExecutor, m_processedChunks, dynamicEntities, *m_camera, w, h);
			float entityMs = elapsedMs(entityStart, Clock::now());

			// Render selection indicator in world-space (after entities, before UI)
			renderSelectionIndicator(w, h);

			// Render placement ghost preview (if in placing mode)
			if (placementMode.state() == world_sim::PlacementState::Placing) {
				ghostRenderer.render(
					placementMode.selectedDefName(),
					placementMode.ghostPosition(),
					*m_camera,
					w,
					h,
					placementMode.isValidPlacement()
				);
			}

			// Render unified game UI (overlay + info panel)
			gameUI->render();

<<<<<<< HEAD
			// Render notifications on top of everything
			gameUI->renderNotifications(m_notifications);
=======
			// End GPU timing (query result will be available next frame)
			m_gpuTimer.end();
>>>>>>> bc3211b5

			// Report timing breakdown to metrics system
			auto* metrics = engine::AppLauncher::getMetrics();
			if (metrics != nullptr) {
				metrics->setTimingBreakdown(
					tileMs,
					entityMs,
					m_lastUpdateMs,
					m_renderer->lastTileCount(),
					m_entityRenderer->lastEntityCount(),
					m_renderer->lastChunkCount()
				);

				// Convert ECS system timings to Foundation format (reuse cache to avoid allocation)
				const auto& ecsTimings = ecsWorld->getSystemTimings();
				m_ecsTimingsCache.clear(); // Clear but keep capacity
				for (const auto& timing : ecsTimings) {
					m_ecsTimingsCache.push_back({timing.name, timing.durationMs});
				}
				metrics->setEcsSystemTimings(m_ecsTimingsCache);

				// GPU timing (from previous frame due to async query)
				metrics->setGpuRenderTime(m_gpuTimer.getTimeMs());
			}
		}

		void onExit() override {
			LOG_INFO(Game, "GameScene - Exiting");

			// Wait for all pending async tasks to complete before destroying executor
			if (m_asyncProcessor) {
				m_asyncProcessor->clear();
			}

			m_asyncProcessor.reset();
			gameUI.reset();
			ecsWorld.reset();
			m_placementExecutor.reset();
			m_chunkManager.reset();
			m_camera.reset();
			m_entityRenderer.reset();
			m_renderer.reset();
		}

		std::string exportState() override {
			std::ostringstream oss;
			oss << R"({"scene":"game","chunks":)" << m_chunkManager->loadedChunkCount() << "}";
			return oss.str();
		}

		const char* getName() const override { return kSceneName; }

	  private:
		/// Initialize ECS world with systems and spawn initial entities.
		void initializeECS() {
			LOG_INFO(Game, "Initializing ECS World");

			ecsWorld = std::make_unique<ecs::World>();

			// Register systems in priority order (lower = runs first)
			auto& assetRegistry = engine::assets::AssetRegistry::Get();
			auto& recipeRegistry = engine::assets::RecipeRegistry::Get();
			ecsWorld->registerSystem<ecs::VisionSystem>();							// Priority 45
			ecsWorld->registerSystem<ecs::NeedsDecaySystem>();						// Priority 50
			ecsWorld->registerSystem<ecs::AIDecisionSystem>(assetRegistry, recipeRegistry); // Priority 60
			ecsWorld->registerSystem<ecs::MovementSystem>();				// Priority 100
			ecsWorld->registerSystem<ecs::PhysicsSystem>();					// Priority 200
			ecsWorld->registerSystem<ecs::ActionSystem>();					// Priority 350
			ecsWorld->registerSystem<ecs::DynamicEntityRenderSystem>();		// Priority 900

			// Wire up VisionSystem with placement data for entity queries
			auto& visionSystem = ecsWorld->getSystem<ecs::VisionSystem>();
			visionSystem.setPlacementData(m_placementExecutor.get(), &m_processedChunks);
			visionSystem.setChunkManager(m_chunkManager.get());

			// Wire up "Aha!" notification callback for recipe discoveries
			visionSystem.setRecipeDiscoveryCallback([this](const std::string& recipeLabel) {
				m_notifications.push("Aha! Discovered: " + recipeLabel);
				LOG_INFO(Game, "Recipe discovered: %s", recipeLabel.c_str());
			});

			// Wire up AIDecisionSystem with chunk manager for toilet location queries
			auto& aiDecisionSystem = ecsWorld->getSystem<ecs::AIDecisionSystem>();
			aiDecisionSystem.setChunkManager(m_chunkManager.get());

			// Wire up ActionSystem for "item crafted" notifications
			auto& actionSystem = ecsWorld->getSystem<ecs::ActionSystem>();
			actionSystem.setItemCraftedCallback([this](const std::string& itemLabel) {
				m_notifications.push("Crafted: " + itemLabel);
				LOG_INFO(Game, "Item crafted notification: %s", itemLabel.c_str());
			});

			// Spawn initial colonist at map center (0, 0)
			spawnColonist({0.0F, 0.0F}, "Bob");

			LOG_INFO(Game, "ECS initialized with 1 colonist");
		}

		/// Spawn a new colonist entity at the given position.
		ecs::EntityID spawnColonist(glm::vec2 newPosition, const std::string& newName) {
			auto entity = ecsWorld->createEntity();

			ecsWorld->addComponent<ecs::Position>(entity, ecs::Position{newPosition});
			ecsWorld->addComponent<ecs::Rotation>(entity, ecs::Rotation{0.0F});
			ecsWorld->addComponent<ecs::Velocity>(entity, ecs::Velocity{{0.0F, 0.0F}});
			ecsWorld->addComponent<ecs::MovementTarget>(entity, ecs::MovementTarget{{0.0F, 0.0F}, 2.0F, false});
			ecsWorld->addComponent<ecs::FacingDirection>(entity, ecs::FacingDirection{}); // Default: Down
			ecsWorld->addComponent<ecs::Appearance>(entity, ecs::Appearance{"Colonist", 1.0F, {1.0F, 1.0F, 1.0F, 1.0F}});
			ecsWorld->addComponent<ecs::Colonist>(entity, ecs::Colonist{newName});
			ecsWorld->addComponent<ecs::NeedsComponent>(entity, ecs::NeedsComponent::createDefault());
			ecsWorld->addComponent<ecs::Inventory>(entity, ecs::Inventory::createForColonist());
			ecsWorld->addComponent<ecs::Knowledge>(entity, ecs::Knowledge{});
			ecsWorld->addComponent<ecs::Memory>(entity, ecs::Memory{});
			ecsWorld->addComponent<ecs::Task>(entity, ecs::Task{});
			ecsWorld->addComponent<ecs::DecisionTrace>(entity, ecs::DecisionTrace{});
			ecsWorld->addComponent<ecs::Action>(entity, ecs::Action{});

			LOG_INFO(Game, "Spawned colonist '%s' at (%.1f, %.1f)", newName.c_str(), newPosition.x, newPosition.y);
			return entity;
		}

		/// Launch async tasks for newly loaded chunks.
		/// Non-blocking: spawns background threads for entity placement computation.
		void processNewChunks() {
			// First, poll and integrate any completed async tasks
			m_asyncProcessor->pollCompleted();

			// Then launch new async tasks for unprocessed chunks
			for (auto* chunk : m_chunkManager->getLoadedChunks()) {
				m_asyncProcessor->launchTask(chunk);
			}
		}

		/// Unload placement data for chunks that are no longer loaded.
		/// Tracks which chunks exist in PlacementExecutor but not in ChunkManager.
		void cleanupUnloadedChunks() {
			// Get set of loaded chunk coordinates
			std::unordered_set<engine::world::ChunkCoordinate> loadedChunks;
			for (const auto* chunk : m_chunkManager->getLoadedChunks()) {
				loadedChunks.insert(chunk->coordinate());
			}

			// Find chunks in PlacementExecutor that are no longer loaded
			std::vector<engine::world::ChunkCoordinate> toUnload;
			for (const auto& coord : m_processedChunks) {
				if (loadedChunks.find(coord) == loadedChunks.end()) {
					toUnload.push_back(coord);
				}
			}

			// Unload them from PlacementExecutor
			for (const auto& coord : toUnload) {
				m_placementExecutor->unloadChunk(coord);
				m_processedChunks.erase(coord);
				LOG_DEBUG(Game, "Unloaded placement data for chunk (%d, %d)", coord.x, coord.y);
			}
		}

		/// Render selection indicator around selected colonist.
		/// Draws a circle outline in screen-space at the entity's position.
		/// @param viewportWidth Logical viewport width in pixels
		/// @param viewportHeight Logical viewport height in pixels
		void renderSelectionIndicator(int viewportWidth, int viewportHeight) {
			// Get world position from selection (colonists and stations have ECS positions)
			glm::vec2 worldPos{0.0F, 0.0F};
			bool hasPosition = false;

			if (auto* colonistSel = std::get_if<world_sim::ColonistSelection>(&selection)) {
				if (auto* pos = ecsWorld->getComponent<ecs::Position>(colonistSel->entityId)) {
					worldPos = pos->value;
					hasPosition = true;
				}
			} else if (auto* stationSel = std::get_if<world_sim::CraftingStationSelection>(&selection)) {
				if (auto* pos = ecsWorld->getComponent<ecs::Position>(stationSel->entityId)) {
					worldPos = pos->value;
					hasPosition = true;
				}
			}

			if (!hasPosition) {
				return;
			}

			// Convert world position to screen position (viewport is already in logical coordinates)
			auto screenPos = m_camera->worldToScreen(worldPos.x, worldPos.y, viewportWidth, viewportHeight, kPixelsPerMeter);

			// Convert selection radius from world units to screen pixels
			constexpr float kSelectionRadiusWorld = 1.0F; // 1 meter radius
			float			screenRadius = m_camera->worldDistanceToScreen(kSelectionRadiusWorld, kPixelsPerMeter);

			// Draw selection circle with border-only style (transparent fill)
			Renderer::Primitives::drawCircle(
				Renderer::Primitives::CircleArgs{
					.center = Foundation::Vec2{screenPos.x, screenPos.y},
					.radius = screenRadius,
					.style =
						Foundation::CircleStyle{
							.fill = Foundation::Color(0.0F, 0.0F, 0.0F, 0.0F), // Transparent fill
							.border =
								Foundation::BorderStyle{
									.color = Foundation::Color(1.0F, 0.85F, 0.0F, 0.8F), // Gold color with slight transparency
									.width = 2.0F,
								},
						},
					.id = "selection-indicator",
					.zIndex = 100, // Above entities
				}
			);
		}

		/// Handle entity selection via mouse click.
		/// Selection priority: 1) ECS colonists, 2) ECS stations, 3) World entities with capabilities
		/// @param screenPos Mouse position in screen coordinates (logical/window coordinates)
		void handleEntitySelection(glm::vec2 screenPos) {
			int logicalW = 0;
			int logicalH = 0;
			// Use logical viewport for consistent world-to-screen transforms
			// (mouse input is in logical/window coordinates)
			Renderer::Primitives::getLogicalViewport(logicalW, logicalH);

			// Convert screen position to world position
			auto worldPos = m_camera->screenToWorld(screenPos.x, screenPos.y, logicalW, logicalH, kPixelsPerMeter);

			LOG_DEBUG(Game, "Click at screen (%.1f, %.1f) -> world (%.2f, %.2f)", screenPos.x, screenPos.y, worldPos.x, worldPos.y);

			constexpr float kSelectionRadius = 2.0F; // meters

			// Priority 1: Check ECS colonists first (dynamic, moving entities)
			float		  closestColonistDist = kSelectionRadius;
			ecs::EntityID closestColonist = 0;

			for (auto [entity, pos, colonist] : ecsWorld->view<ecs::Position, ecs::Colonist>()) {
				float dx = pos.value.x - worldPos.x;
				float dy = pos.value.y - worldPos.y;
				float dist = std::sqrt(dx * dx + dy * dy);

				if (dist < closestColonistDist) {
					closestColonistDist = dist;
					closestColonist = entity;
				}
			}

			if (closestColonist != 0) {
				selection = world_sim::ColonistSelection{closestColonist};
				if (auto* colonist = ecsWorld->getComponent<ecs::Colonist>(closestColonist)) {
					LOG_INFO(Game, "Selected colonist: %s", colonist->name.c_str());
				}
				return;
			}

			// Priority 1.5: Check ECS stations (entities with WorkQueue - player-placed crafting stations)
			float		  closestStationDist = kSelectionRadius;
			ecs::EntityID closestStation = 0;

			for (auto [entity, pos, appearance, workQueue] : ecsWorld->view<ecs::Position, ecs::Appearance, ecs::WorkQueue>()) {
				float dx = pos.value.x - worldPos.x;
				float dy = pos.value.y - worldPos.y;
				float dist = std::sqrt(dx * dx + dy * dy);

				if (dist < closestStationDist) {
					closestStationDist = dist;
					closestStation = entity;
				}
			}

			if (closestStation != 0) {
				auto* pos = ecsWorld->getComponent<ecs::Position>(closestStation);
				auto* appearance = ecsWorld->getComponent<ecs::Appearance>(closestStation);
				if (pos != nullptr && appearance != nullptr) {
					selection = world_sim::CraftingStationSelection{
						closestStation,
						appearance->defName,
						Foundation::Vec2{pos->value.x, pos->value.y}
					};
					LOG_INFO(Game, "Selected station: %s at (%.1f, %.1f)", appearance->defName.c_str(), pos->value.x, pos->value.y);
				}
				return;
			}

			// Priority 2: Check world entities (static placed assets)
			auto&						   assetRegistry = engine::assets::AssetRegistry::Get();
			engine::world::ChunkCoordinate chunkCoord = engine::world::worldToChunk(engine::world::WorldPosition{worldPos.x, worldPos.y});
			const auto*					   spatialIndex = m_placementExecutor->getChunkIndex(chunkCoord);
			if (spatialIndex == nullptr) {
				// Chunk not loaded, deselect
				selection = world_sim::NoSelection{};
				LOG_DEBUG(Game, "No selectable entity found (chunk not loaded), deselecting");
				return;
			}
			auto nearbyEntities = spatialIndex->queryRadius({worldPos.x, worldPos.y}, kSelectionRadius);

			float								closestEntityDist = kSelectionRadius;
			const engine::assets::PlacedEntity* closestWorldEntity = nullptr;

			for (const auto* placedEntity : nearbyEntities) {
				// Only select entities with capabilities (not grass/decorative)
				const auto* def = assetRegistry.getDefinition(placedEntity->defName);
				if (def == nullptr || !def->capabilities.hasAny()) {
					continue; // Skip entities without capabilities
				}

				float dx = placedEntity->position.x - worldPos.x;
				float dy = placedEntity->position.y - worldPos.y;
				float dist = std::sqrt(dx * dx + dy * dy);

				if (dist < closestEntityDist) {
					closestEntityDist = dist;
					closestWorldEntity = placedEntity;
				}
			}

			if (closestWorldEntity != nullptr) {
				selection = world_sim::WorldEntitySelection{closestWorldEntity->defName, closestWorldEntity->position};
				LOG_INFO(
					Game,
					"Selected world entity: %s at (%.1f, %.1f)",
					closestWorldEntity->defName.c_str(),
					closestWorldEntity->position.x,
					closestWorldEntity->position.y
				);
				return;
			}

			// Nothing found - deselect
			selection = world_sim::NoSelection{};
			LOG_DEBUG(Game, "No selectable entity found, deselecting");
		}

		/// Handle build button toggle / B key press.
		/// Opens build menu when in normal mode, cancels when in placement mode.
		void handleBuildToggle() {
			switch (placementMode.state()) {
				case world_sim::PlacementState::None: {
					// Open build menu
					placementMode.enterMenu();
					gameUI->setBuildModeActive(true);

					// Get innate recipes for the build menu
					auto& recipeRegistry = engine::assets::RecipeRegistry::Get();
					auto innateRecipes = recipeRegistry.getInnateRecipes();

					std::vector<world_sim::BuildMenuItem> items;
					for (const auto* recipe : innateRecipes) {
						if (!recipe->outputs.empty()) {
							items.push_back({recipe->outputs[0].defName, recipe->label});
						}
					}

					gameUI->showBuildMenu(items);
					break;
				}

				case world_sim::PlacementState::MenuOpen:
				case world_sim::PlacementState::Placing:
					// Cancel placement
					placementMode.cancel();
					gameUI->setBuildModeActive(false);
					gameUI->hideBuildMenu();
					break;
			}
		}

		/// Handle item selection from build menu.
		/// Transitions to Placing state with selected item.
		void handleBuildItemSelected(const std::string& defName) {
			placementMode.selectItem(defName);
			gameUI->hideBuildMenu();
			LOG_INFO(Game, "Selected '%s' for placement", defName.c_str());
		}

		/// Handle recipe queue request from crafting station UI.
		/// Adds a crafting job to the selected station's WorkQueue.
		void handleQueueRecipe(const std::string& recipeDefName) {
			// Get currently selected station
			auto* stationSel = std::get_if<world_sim::CraftingStationSelection>(&selection);
			if (stationSel == nullptr) {
				LOG_WARNING(Game, "Cannot queue recipe: no station selected");
				return;
			}

			// Get the station's WorkQueue
			auto* workQueue = ecsWorld->getComponent<ecs::WorkQueue>(stationSel->entityId);
			if (workQueue == nullptr) {
				LOG_WARNING(Game, "Cannot queue recipe: station has no WorkQueue");
				return;
			}

			// Add the job
			workQueue->addJob(recipeDefName, 1);
			LOG_INFO(Game, "Queued recipe '%s' at station '%s'", recipeDefName.c_str(), stationSel->defName.c_str());
		}

		/// Spawn a placed entity in the world.
		/// Called when placement mode successfully places an item.
		void spawnPlacedEntity(const std::string& defName, Foundation::Vec2 worldPos) {
			// Create ECS entity with components needed for rendering:
			// - Position: world location
			// - Rotation: required by DynamicEntityRenderSystem
			// - Appearance: defName for asset lookup
			auto entity = ecsWorld->createEntity();

			ecsWorld->addComponent<ecs::Position>(entity, ecs::Position{{worldPos.x, worldPos.y}});
			ecsWorld->addComponent<ecs::Rotation>(entity, ecs::Rotation{0.0F});
			ecsWorld->addComponent<ecs::Appearance>(entity, ecs::Appearance{defName, 1.0F, {1.0F, 1.0F, 1.0F, 1.0F}});

			// Check if this is a crafting station (has craftable capability)
			// If so, add WorkQueue component for job management
			auto& assetRegistry = engine::assets::AssetRegistry::Get();
			const auto* assetDef = assetRegistry.getDefinition(defName);
			if (assetDef != nullptr && assetDef->capabilities.craftable.has_value()) {
				ecsWorld->addComponent<ecs::WorkQueue>(entity, ecs::WorkQueue{});
				LOG_INFO(Game, "Spawned station '%s' at (%.1f, %.1f) with WorkQueue", defName.c_str(), worldPos.x, worldPos.y);
			} else {
				LOG_INFO(Game, "Spawned '%s' at (%.1f, %.1f)", defName.c_str(), worldPos.x, worldPos.y);
			}
		}

		std::unique_ptr<engine::world::ChunkManager>	   m_chunkManager;
		std::unique_ptr<engine::world::WorldCamera>		   m_camera;
		std::unique_ptr<engine::world::ChunkRenderer>	   m_renderer;
		std::unique_ptr<engine::world::EntityRenderer>	   m_entityRenderer;
		std::unique_ptr<engine::assets::PlacementExecutor> m_placementExecutor;
		std::unique_ptr<world_sim::GameUI>				   gameUI;

		// ECS World containing all dynamic entities
		std::unique_ptr<ecs::World> ecsWorld;

		// Async chunk processor (shared implementation with GameLoadingScene)
		std::unique_ptr<engine::assets::AsyncChunkProcessor> m_asyncProcessor;

		// Track processed chunk coordinates for cleanup detection
		std::unordered_set<engine::world::ChunkCoordinate> m_processedChunks;

		// Timing for metrics (persistent vectors to avoid per-frame heap allocation)
		float									 m_lastUpdateMs = 0.0F;
		Renderer::GPUTimer						 m_gpuTimer;		// GPU timing via OpenGL queries
		std::vector<Foundation::EcsSystemTiming> m_ecsTimingsCache; // Reused each frame

		// Current selection for info panel (NoSelection = panel hidden)
		world_sim::Selection selection = world_sim::NoSelection{};

		// Placement mode state machine
		world_sim::PlacementMode placementMode;

		// Ghost renderer for placement preview
		world_sim::GhostRenderer ghostRenderer;

		// Toast notifications for "Aha" moments
		world_sim::NotificationManager m_notifications;
	};

} // namespace

namespace world_sim::scenes {
	extern const world_sim::SceneInfo Game = {kSceneName, []() { return std::make_unique<GameScene>(); }};
} // namespace world_sim::scenes<|MERGE_RESOLUTION|>--- conflicted
+++ resolved
@@ -128,9 +128,7 @@
 
 			// Initialize placement mode with callback to spawn entities
 			placementMode = world_sim::PlacementMode{world_sim::PlacementMode::Args{
-				.onPlace = [this](const std::string& defName, Foundation::Vec2 worldPos) {
-					spawnPlacedEntity(defName, worldPos);
-				}
+				.onPlace = [this](const std::string& defName, Foundation::Vec2 worldPos) { spawnPlacedEntity(defName, worldPos); }
 			}};
 
 			// Create unified game UI (contains overlay and info panel)
@@ -213,8 +211,8 @@
 			// Handle placement mode interaction
 			if (placementMode.state() == world_sim::PlacementState::Placing) {
 				auto mousePos = input.getMousePosition();
-				int logicalW = 0;
-				int logicalH = 0;
+				int	 logicalW = 0;
+				int	 logicalH = 0;
 				Renderer::Primitives::getLogicalViewport(logicalW, logicalH);
 
 				// Update ghost position from mouse
@@ -298,25 +296,18 @@
 			// Render placement ghost preview (if in placing mode)
 			if (placementMode.state() == world_sim::PlacementState::Placing) {
 				ghostRenderer.render(
-					placementMode.selectedDefName(),
-					placementMode.ghostPosition(),
-					*m_camera,
-					w,
-					h,
-					placementMode.isValidPlacement()
+					placementMode.selectedDefName(), placementMode.ghostPosition(), *m_camera, w, h, placementMode.isValidPlacement()
 				);
 			}
 
 			// Render unified game UI (overlay + info panel)
 			gameUI->render();
 
-<<<<<<< HEAD
 			// Render notifications on top of everything
 			gameUI->renderNotifications(m_notifications);
-=======
+
 			// End GPU timing (query result will be available next frame)
 			m_gpuTimer.end();
->>>>>>> bc3211b5
 
 			// Report timing breakdown to metrics system
 			auto* metrics = engine::AppLauncher::getMetrics();
@@ -379,13 +370,13 @@
 			// Register systems in priority order (lower = runs first)
 			auto& assetRegistry = engine::assets::AssetRegistry::Get();
 			auto& recipeRegistry = engine::assets::RecipeRegistry::Get();
-			ecsWorld->registerSystem<ecs::VisionSystem>();							// Priority 45
-			ecsWorld->registerSystem<ecs::NeedsDecaySystem>();						// Priority 50
+			ecsWorld->registerSystem<ecs::VisionSystem>();									// Priority 45
+			ecsWorld->registerSystem<ecs::NeedsDecaySystem>();								// Priority 50
 			ecsWorld->registerSystem<ecs::AIDecisionSystem>(assetRegistry, recipeRegistry); // Priority 60
-			ecsWorld->registerSystem<ecs::MovementSystem>();				// Priority 100
-			ecsWorld->registerSystem<ecs::PhysicsSystem>();					// Priority 200
-			ecsWorld->registerSystem<ecs::ActionSystem>();					// Priority 350
-			ecsWorld->registerSystem<ecs::DynamicEntityRenderSystem>();		// Priority 900
+			ecsWorld->registerSystem<ecs::MovementSystem>();								// Priority 100
+			ecsWorld->registerSystem<ecs::PhysicsSystem>();									// Priority 200
+			ecsWorld->registerSystem<ecs::ActionSystem>();									// Priority 350
+			ecsWorld->registerSystem<ecs::DynamicEntityRenderSystem>();						// Priority 900
 
 			// Wire up VisionSystem with placement data for entity queries
 			auto& visionSystem = ecsWorld->getSystem<ecs::VisionSystem>();
@@ -482,7 +473,7 @@
 		void renderSelectionIndicator(int viewportWidth, int viewportHeight) {
 			// Get world position from selection (colonists and stations have ECS positions)
 			glm::vec2 worldPos{0.0F, 0.0F};
-			bool hasPosition = false;
+			bool	  hasPosition = false;
 
 			if (auto* colonistSel = std::get_if<world_sim::ColonistSelection>(&selection)) {
 				if (auto* pos = ecsWorld->getComponent<ecs::Position>(colonistSel->entityId)) {
@@ -587,9 +578,7 @@
 				auto* appearance = ecsWorld->getComponent<ecs::Appearance>(closestStation);
 				if (pos != nullptr && appearance != nullptr) {
 					selection = world_sim::CraftingStationSelection{
-						closestStation,
-						appearance->defName,
-						Foundation::Vec2{pos->value.x, pos->value.y}
+						closestStation, appearance->defName, Foundation::Vec2{pos->value.x, pos->value.y}
 					};
 					LOG_INFO(Game, "Selected station: %s at (%.1f, %.1f)", appearance->defName.c_str(), pos->value.x, pos->value.y);
 				}
@@ -656,7 +645,7 @@
 
 					// Get innate recipes for the build menu
 					auto& recipeRegistry = engine::assets::RecipeRegistry::Get();
-					auto innateRecipes = recipeRegistry.getInnateRecipes();
+					auto  innateRecipes = recipeRegistry.getInnateRecipes();
 
 					std::vector<world_sim::BuildMenuItem> items;
 					for (const auto* recipe : innateRecipes) {
@@ -724,7 +713,7 @@
 
 			// Check if this is a crafting station (has craftable capability)
 			// If so, add WorkQueue component for job management
-			auto& assetRegistry = engine::assets::AssetRegistry::Get();
+			auto&		assetRegistry = engine::assets::AssetRegistry::Get();
 			const auto* assetDef = assetRegistry.getDefinition(defName);
 			if (assetDef != nullptr && assetDef->capabilities.craftable.has_value()) {
 				ecsWorld->addComponent<ecs::WorkQueue>(entity, ecs::WorkQueue{});
