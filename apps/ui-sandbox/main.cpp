--- conflicted
+++ resolved
@@ -281,23 +281,18 @@
 		return 1;
 	}
 
-<<<<<<< HEAD
-	// Get actual window size
-	int windowWidth = 0;
-	int windowHeight = 0;
-=======
 	// Initialize coordinate system (for percentage helpers and future DPI-aware UI)
 	LOG_INFO(Renderer, "Initializing coordinate system");
 	Renderer::CoordinateSystem coordinateSystem;
 	g_coordinateSystem = &coordinateSystem;
-	if (!coordinateSystem.Initialize(window)) {
+	if (coordinateSystem.Initialize(window) == 0) {
 		LOG_ERROR(Renderer, "Failed to initialize coordinate system");
 		return 1;
 	}
 
 	// Get framebuffer size for 1:1 pixel mapping (worldsim uses physical pixels)
-	int windowWidth, windowHeight;
->>>>>>> 4a2b4c53
+	int windowWidth = 0;
+	int windowHeight = 0;
 	glfwGetFramebufferSize(window, &windowWidth, &windowHeight);
 	LOG_DEBUG(Renderer, "Framebuffer size (physical pixels): %dx%d", windowWidth, windowHeight);
 
