import { useEffect, useState, useRef, useCallback } from 'react';
import { ServerConnection } from './services/ServerConnection';
import { LocalStorageService, PersistedState, SceneSession } from './services/LocalStorageService';
import { CircularBuffer } from './utils/CircularBuffer';
import FrameBudgetBar from './components/FrameBudgetBar';
import EcsSystemsBar from './components/EcsSystemsBar';
import FrameHistogram from './components/FrameHistogram';
import StatsRow from './components/StatsRow';
import Sparkline from './components/Sparkline';
import LogViewer from './components/LogViewer';
import { ScenePerformanceLog } from './components/ScenePerformanceLog';
import styles from './App.module.css';

const serverUrl = 'http://localhost:8081'; // Or 8080, 8082 for other apps

interface LogEntry {
  level: 'DEBUG' | 'INFO' | 'WARN' | 'ERROR';
  category: string;
  message: string;
  timestamp: number;
  file?: string;
  line?: number;
}

interface EcsSystemTiming {
  name: string;
  durationMs: number;
}

interface MetricsData {
  timestamp: number;
  fps: number;
  frameTimeMs: number;
  frameTimeMinMs: number;
  frameTimeMaxMs: number;
  drawCalls: number;
  vertexCount: number;
  triangleCount: number;
  sceneName?: string;
  // Timing breakdown
  tileRenderMs: number;
  entityRenderMs: number;
  updateMs: number;
  tileCount: number;
  entityCount: number;
  visibleChunkCount: number;
  // Histogram
  histogram0to8ms: number;
  histogram8to16ms: number;
  histogram16to33ms: number;
  histogram33plusMs: number;
  histogramTotal: number;
  // Spike detection
  frameTime1PercentLow: number;
  spikeCount16ms: number;
  spikeCount33ms: number;
  // ECS system timings
  ecsSystems: EcsSystemTiming[];
  // GPU timing
  gpuRenderMs: number;
  // System resources
  memoryUsedBytes: number;
  memoryPeakBytes: number;
  cpuUsagePercent: number;
  cpuCoreCount: number;
  inputLatencyMs: number;
<<<<<<< HEAD
  // Main loop timing breakdown
  pollEventsMs: number;
  inputHandleMs: number;
  sceneUpdateMs: number;
  sceneRenderMs: number;
  swapBuffersMs: number;
=======
>>>>>>> 06e77930
}

type Tab = 'performance' | 'logs';

function App() {
  const [metrics, setMetrics] = useState<MetricsData>({
    timestamp: 0,
    fps: 0,
    frameTimeMs: 0,
    frameTimeMinMs: 0,
    frameTimeMaxMs: 0,
    drawCalls: 0,
    vertexCount: 0,
    triangleCount: 0,
    tileRenderMs: 0,
    entityRenderMs: 0,
    updateMs: 0,
    tileCount: 0,
    entityCount: 0,
    visibleChunkCount: 0,
    histogram0to8ms: 0,
    histogram8to16ms: 0,
    histogram16to33ms: 0,
    histogram33plusMs: 0,
    histogramTotal: 0,
    frameTime1PercentLow: 0,
    spikeCount16ms: 0,
    spikeCount33ms: 0,
    ecsSystems: [],
    gpuRenderMs: 0,
    memoryUsedBytes: 0,
    memoryPeakBytes: 0,
    cpuUsagePercent: 0,
    cpuCoreCount: 1,
<<<<<<< HEAD
    inputLatencyMs: 0,
    pollEventsMs: 0,
    inputHandleMs: 0,
    sceneUpdateMs: 0,
    sceneRenderMs: 0,
    swapBuffersMs: 0
=======
    inputLatencyMs: 0
>>>>>>> 06e77930
  });
  const [logs, setLogs] = useState<LogEntry[]>([]);
  const [connectionStatus, setConnectionStatus] = useState<'connecting' | 'connected' | 'error'>('connecting');
  const [activeTab, setActiveTab] = useState<Tab>('performance');
  const [isRecording, setIsRecording] = useState(true);
  const [sceneSessions, setSceneSessions] = useState<SceneSession[]>([]);

  // Retention settings
  const [metricsRetention, setMetricsRetention] = useState<30 | 60 | 300 | 600>(60);
  const [logsMaxEntries, setLogsMaxEntries] = useState<500 | 1000 | 2000 | 5000>(1000);
  const [logLevelFilter, setLogLevelFilter] = useState<'DEBUG' | 'INFO' | 'WARN' | 'ERROR'>('DEBUG');

  // Circular buffer for metrics history
  const metricsBufferRef = useRef<CircularBuffer<MetricsData> | null>(null);
  const [metricsHistory, setMetricsHistory] = useState<MetricsData[]>([]);

  // Refs for components
  const logViewerRef = useRef<HTMLDivElement>(null);

  // Initialize/recreate metrics buffer when retention changes
  useEffect(() => {
    const samplesPerSecond = 10;
    const capacity = metricsRetention * samplesPerSecond;

    // Get existing history before recreating buffer
    const existingHistory = metricsBufferRef.current?.getAll() || [];

    // Create new buffer with new capacity
    metricsBufferRef.current = new CircularBuffer<MetricsData>(capacity);

    // Restore history into new buffer (will be trimmed if new capacity is smaller)
    existingHistory.forEach(sample => {
      metricsBufferRef.current?.push(sample);
    });

    setMetricsHistory(metricsBufferRef.current.getAll());
  }, [metricsRetention]);

  // Load persisted state on mount
  useEffect(() => {
    const persisted = LocalStorageService.load();
    if (persisted) {
      setMetricsRetention(persisted.metrics.retentionWindow);
      setLogsMaxEntries(persisted.logs.maxEntries);
      setLogLevelFilter(persisted.preferences.logLevelFilter);

      // Restore metrics history (ensure optional fields have defaults)
      persisted.metrics.history.forEach(sample => {
        metricsBufferRef.current?.push({
          ...sample,
          ecsSystems: sample.ecsSystems || [],
          gpuRenderMs: sample.gpuRenderMs || 0,
          memoryUsedBytes: sample.memoryUsedBytes || 0,
          memoryPeakBytes: sample.memoryPeakBytes || 0,
          cpuUsagePercent: sample.cpuUsagePercent || 0,
          cpuCoreCount: sample.cpuCoreCount || 1,
<<<<<<< HEAD
          inputLatencyMs: sample.inputLatencyMs || 0,
          pollEventsMs: sample.pollEventsMs || 0,
          inputHandleMs: sample.inputHandleMs || 0,
          sceneUpdateMs: sample.sceneUpdateMs || 0,
          sceneRenderMs: sample.sceneRenderMs || 0,
          swapBuffersMs: sample.swapBuffersMs || 0
=======
          inputLatencyMs: sample.inputLatencyMs || 0
>>>>>>> 06e77930
        });
      });
      setMetricsHistory(metricsBufferRef.current?.getAll() || []);

      setLogs(persisted.logs.entries);

      // Restore scene sessions
      if (persisted.sceneSessions) {
        setSceneSessions(persisted.sceneSessions);
      }
    }
  }, []);

  // Add new metrics to buffer (only when recording)
  useEffect(() => {
    if (metrics.timestamp > 0 && metricsBufferRef.current && isRecording) {
      metricsBufferRef.current.push(metrics);
      setMetricsHistory(metricsBufferRef.current.getAll());
    }
  }, [metrics, isRecording]);

  // Save state to localStorage on unmount
  useEffect(() => {
    const handleUnload = () => {
      const currentLogs = (logViewerRef.current as any)?.getLogs?.() || logs;

      const state: PersistedState = {
        metrics: {
          history: metricsBufferRef.current?.getAll() || [],
          retentionWindow: metricsRetention
        },
        logs: {
          entries: currentLogs.slice(-logsMaxEntries),
          maxEntries: logsMaxEntries
        },
        sceneSessions,
        preferences: {
          logLevelFilter,
          serverUrl
        }
      };

      LocalStorageService.save(state);
    };

    window.addEventListener('beforeunload', handleUnload);
    return () => {
      handleUnload();
      window.removeEventListener('beforeunload', handleUnload);
    };
  }, [metricsRetention, logsMaxEntries, logLevelFilter, logs, sceneSessions]);

  // Helper to add system log entries
  const addSystemLog = (level: LogEntry['level'], message: string) => {
    const logEntry: LogEntry = {
      level,
      category: 'System',
      message,
      timestamp: Date.now()
    };
    setLogs(prev => {
      const updated = [...prev, logEntry];
      return updated.slice(-logsMaxEntries);
    });
  };

  useEffect(() => {
    const connection = new ServerConnection(serverUrl);

    try {
      connection.connect('metrics', {
        endpoint: '/stream/metrics',
        eventType: 'metric',
        handler: (data) => {
          setMetrics(data);
          setConnectionStatus('connected');
        },
        onConnect: () => {
          setConnectionStatus('connected');
          addSystemLog('INFO', `Connected to ${serverUrl}`);
        },
        onDisconnect: () => {
          setConnectionStatus('connecting');
          addSystemLog('WARN', `Disconnected from ${serverUrl} - attempting to reconnect...`);
        }
      });

      connection.connect('logs', {
        endpoint: '/stream/logs',
        eventType: 'log',
        handler: (data) => setLogs(prev => {
          const updated = [...prev, data];
          return updated.slice(-logsMaxEntries);
        }),
      });
    } catch (error) {
      console.error('Failed to connect:', error);
      setConnectionStatus('error');
      addSystemLog('ERROR', `Failed to connect to ${serverUrl}`);
    }

    return () => connection.disconnectAll();
  }, [logsMaxEntries]);

  // Clear history handler
  const handleClearHistory = () => {
    LocalStorageService.clear();
    setLogs([]);
    metricsBufferRef.current?.clear();
    setMetricsHistory([]);
    setSceneSessions([]);
    addSystemLog('INFO', 'History cleared');
  };

  // Memoized callback for scene sessions change
  const handleSceneSessionsChange = useCallback((sessions: SceneSession[]) => {
    setSceneSessions(sessions);
  }, []);

  // Extract values for each metric (for sparklines)
  const fpsValues = metricsHistory.map(m => m.fps);
  const frameTimeValues = metricsHistory.map(m => m.frameTimeMs);
  const drawCallsValues = metricsHistory.map(m => m.drawCalls);
  const tileRenderValues = metricsHistory.map(m => m.tileRenderMs);
  const entityRenderValues = metricsHistory.map(m => m.entityRenderMs);
  const updateValues = metricsHistory.map(m => m.updateMs);
  const gpuRenderValues = metricsHistory.map(m => m.gpuRenderMs);
  const memoryValues = metricsHistory.map(m => m.memoryUsedBytes / (1024 * 1024)); // MB
  const cpuValues = metricsHistory.map(m => m.cpuUsagePercent);

  return (
    <div className={styles.appContainer}>
      <header className={styles.header}>
        <h1>Developer Client</h1>
        <div className={styles.headerControls}>
          <div className={styles.connectionStatus}>
            <span className={`${styles.statusIndicator} ${styles[connectionStatus]}`} />
            {serverUrl}
            {metrics.sceneName && <span className={styles.sceneName}>| {metrics.sceneName}</span>}
          </div>
          <button onClick={handleClearHistory} className={styles.clearButton}>
            Clear History
          </button>
        </div>
      </header>

      <nav className={styles.tabNav}>
        <button
          className={`${styles.tabButton} ${activeTab === 'performance' ? styles.tabActive : ''}`}
          onClick={() => setActiveTab('performance')}
        >
          Performance
        </button>
        <button
          className={`${styles.tabButton} ${activeTab === 'logs' ? styles.tabActive : ''}`}
          onClick={() => setActiveTab('logs')}
        >
          Logs
        </button>
      </nav>

      <div className={styles.content}>
        {activeTab === 'performance' && (
          <div className={styles.metricsPanel}>
            <div className={styles.metricsHeader}>
              <div className={styles.metricsControls}>
                <button
                  onClick={() => setIsRecording(!isRecording)}
                  className={`${styles.recordButton} ${isRecording ? styles.recording : styles.paused}`}
                >
                  {isRecording ? '⏸' : '▶'}
                </button>
                <select
                  value={metricsRetention}
                  onChange={e => setMetricsRetention(Number(e.target.value) as 30 | 60 | 300 | 600)}
                  className={styles.select}
                >
                  <option value={30}>30s</option>
                  <option value={60}>1min</option>
                  <option value={300}>5min</option>
                  <option value={600}>10min</option>
                </select>
              </div>
            </div>

            {/* Frame Budget - the hero component */}
            <FrameBudgetBar
              tileRenderMs={metrics.tileRenderMs}
              entityRenderMs={metrics.entityRenderMs}
              updateMs={metrics.updateMs}
              frameTimeMs={metrics.frameTimeMs}
            />

            {/* ECS System Breakdown */}
            {metrics.ecsSystems.length > 0 && (
              <EcsSystemsBar
                systems={metrics.ecsSystems}
                totalUpdateMs={metrics.updateMs}
              />
            )}

            {/* Frame Distribution Histogram */}
            <div className={styles.section}>
              <FrameHistogram
                histogram0to8ms={metrics.histogram0to8ms}
                histogram8to16ms={metrics.histogram8to16ms}
                histogram16to33ms={metrics.histogram16to33ms}
                histogram33plusMs={metrics.histogram33plusMs}
                histogramTotal={metrics.histogramTotal}
                frameTime1PercentLow={metrics.frameTime1PercentLow}
                spikeCount16ms={metrics.spikeCount16ms}
                spikeCount33ms={metrics.spikeCount33ms}
              />
            </div>

            {/* Key Stats */}
            <div className={styles.section}>
              <StatsRow stats={[
                {
                  label: 'FPS',
                  value: metrics.fps,
                  status: metrics.fps >= 55 ? 'ok' : metrics.fps >= 30 ? 'warning' : 'bad'
                },
                {
                  label: 'Frame',
                  value: metrics.frameTimeMs,
                  unit: 'ms',
                  status: metrics.frameTimeMs <= 16.67 ? 'ok' : metrics.frameTimeMs <= 33.33 ? 'warning' : 'bad'
                },
                {
                  label: 'GPU',
                  value: metrics.gpuRenderMs,
                  unit: 'ms',
                  status: metrics.gpuRenderMs <= 10 ? 'ok' : metrics.gpuRenderMs <= 16 ? 'warning' : 'bad'
                },
                { label: 'Chunks', value: metrics.visibleChunkCount },
                { label: 'Tiles', value: metrics.tileCount },
                { label: 'Entities', value: metrics.entityCount },
                { label: 'Draw Calls', value: metrics.drawCalls },
                { label: 'Vertices', value: (metrics.vertexCount / 1000).toFixed(1), unit: 'k' },
              ]} />
            </div>

            {/* System Resources */}
            <div className={styles.section}>
              <h3 className={styles.sectionHeader}>System ({metrics.cpuCoreCount} cores, max {metrics.cpuCoreCount * 100}%)</h3>
              <StatsRow stats={[
                {
                  label: 'Memory',
                  value: (metrics.memoryUsedBytes / (1024 * 1024)).toFixed(0),
                  unit: 'MB',
                  status: metrics.memoryUsedBytes < 500 * 1024 * 1024 ? 'ok' :
                          metrics.memoryUsedBytes < 1000 * 1024 * 1024 ? 'warning' : 'bad'
                },
                {
                  label: 'Peak',
                  value: (metrics.memoryPeakBytes / (1024 * 1024)).toFixed(0),
                  unit: 'MB'
                },
                {
                  label: 'CPU',
                  value: `${metrics.cpuUsagePercent.toFixed(0)}/${metrics.cpuCoreCount * 100}`,
                  unit: '%',
                  status: metrics.cpuUsagePercent < metrics.cpuCoreCount * 25 ? 'ok' :
                          metrics.cpuUsagePercent < metrics.cpuCoreCount * 50 ? 'warning' : 'bad'
                },
              ]} />
            </div>

<<<<<<< HEAD
            {/* Main Loop Timing Breakdown */}
            <div className={styles.section}>
              <h3 className={styles.sectionHeader}>Main Loop Breakdown</h3>
              <StatsRow stats={[
                {
                  label: 'Poll',
                  value: metrics.pollEventsMs.toFixed(2),
                  unit: 'ms',
                  status: metrics.pollEventsMs < 1 ? 'ok' : metrics.pollEventsMs < 5 ? 'warning' : 'bad'
                },
                {
                  label: 'Input',
                  value: metrics.inputHandleMs.toFixed(2),
                  unit: 'ms',
                  status: metrics.inputHandleMs < 2 ? 'ok' : metrics.inputHandleMs < 5 ? 'warning' : 'bad'
                },
                {
                  label: 'Update',
                  value: metrics.sceneUpdateMs.toFixed(2),
                  unit: 'ms',
                  status: metrics.sceneUpdateMs < 4 ? 'ok' : metrics.sceneUpdateMs < 8 ? 'warning' : 'bad'
                },
                {
                  label: 'Render',
                  value: metrics.sceneRenderMs.toFixed(2),
                  unit: 'ms',
                  status: metrics.sceneRenderMs < 8 ? 'ok' : metrics.sceneRenderMs < 16 ? 'warning' : 'bad'
                },
                {
                  label: 'Swap',
                  value: metrics.swapBuffersMs.toFixed(2),
                  unit: 'ms',
                  status: metrics.swapBuffersMs < 2 ? 'ok' : metrics.swapBuffersMs < 10 ? 'warning' : 'bad'
                },
              ]} />
            </div>

=======
>>>>>>> 06e77930
            {/* Trends */}
            <div className={styles.section}>
              <h3 className={styles.sectionHeader}>Trends</h3>
              <div className={styles.sparklineGrid}>
                <Sparkline
                  label="FPS"
                  values={fpsValues}
                  warningThreshold={55}
                  badThreshold={30}
                  higherIsBetter={true}
                />
                <Sparkline
                  label="Frame"
                  values={frameTimeValues}
                  unit="ms"
                  warningThreshold={16.67}
                  badThreshold={33.33}
                />
                <Sparkline
                  label="Tiles"
                  values={tileRenderValues}
                  unit="ms"
                  warningThreshold={8}
                  badThreshold={12}
                />
                <Sparkline
                  label="Entities"
                  values={entityRenderValues}
                  unit="ms"
                  warningThreshold={4}
                  badThreshold={8}
                />
                <Sparkline
                  label="Update"
                  values={updateValues}
                  unit="ms"
                  warningThreshold={4}
                  badThreshold={8}
                />
                <Sparkline
                  label="GPU"
                  values={gpuRenderValues}
                  unit="ms"
                  warningThreshold={10}
                  badThreshold={16}
                />
                <Sparkline
                  label="Draws"
                  values={drawCallsValues}
                />
                <Sparkline
                  label="Memory"
                  values={memoryValues}
                  unit="MB"
                  warningThreshold={500}
                  badThreshold={1000}
                />
                <Sparkline
                  label="CPU"
                  values={cpuValues}
                  unit="%"
                  warningThreshold={50}
                  badThreshold={100}
                />
              </div>
            </div>

            <ScenePerformanceLog
              currentSceneName={metrics.sceneName}
              fps={metrics.fps}
              frameTimeMs={metrics.frameTimeMs}
              isRecording={isRecording}
              sessions={sceneSessions}
              onSessionsChange={handleSceneSessionsChange}
            />
          </div>
        )}

        {activeTab === 'logs' && (
          <div className={styles.logsPanel} ref={logViewerRef}>
            <LogViewer
              logs={logs}
              maxEntries={logsMaxEntries}
              onMaxEntriesChange={setLogsMaxEntries}
              onLogsChange={setLogs}
            />
          </div>
        )}
      </div>
    </div>
  );
}

export default App;<|MERGE_RESOLUTION|>--- conflicted
+++ resolved
@@ -64,15 +64,12 @@
   cpuUsagePercent: number;
   cpuCoreCount: number;
   inputLatencyMs: number;
-<<<<<<< HEAD
   // Main loop timing breakdown
   pollEventsMs: number;
   inputHandleMs: number;
   sceneUpdateMs: number;
   sceneRenderMs: number;
   swapBuffersMs: number;
-=======
->>>>>>> 06e77930
 }
 
 type Tab = 'performance' | 'logs';
@@ -107,16 +104,12 @@
     memoryPeakBytes: 0,
     cpuUsagePercent: 0,
     cpuCoreCount: 1,
-<<<<<<< HEAD
     inputLatencyMs: 0,
     pollEventsMs: 0,
     inputHandleMs: 0,
     sceneUpdateMs: 0,
     sceneRenderMs: 0,
     swapBuffersMs: 0
-=======
-    inputLatencyMs: 0
->>>>>>> 06e77930
   });
   const [logs, setLogs] = useState<LogEntry[]>([]);
   const [connectionStatus, setConnectionStatus] = useState<'connecting' | 'connected' | 'error'>('connecting');
@@ -173,16 +166,12 @@
           memoryPeakBytes: sample.memoryPeakBytes || 0,
           cpuUsagePercent: sample.cpuUsagePercent || 0,
           cpuCoreCount: sample.cpuCoreCount || 1,
-<<<<<<< HEAD
           inputLatencyMs: sample.inputLatencyMs || 0,
           pollEventsMs: sample.pollEventsMs || 0,
           inputHandleMs: sample.inputHandleMs || 0,
           sceneUpdateMs: sample.sceneUpdateMs || 0,
           sceneRenderMs: sample.sceneRenderMs || 0,
           swapBuffersMs: sample.swapBuffersMs || 0
-=======
-          inputLatencyMs: sample.inputLatencyMs || 0
->>>>>>> 06e77930
         });
       });
       setMetricsHistory(metricsBufferRef.current?.getAll() || []);
@@ -452,7 +441,6 @@
               ]} />
             </div>
 
-<<<<<<< HEAD
             {/* Main Loop Timing Breakdown */}
             <div className={styles.section}>
               <h3 className={styles.sectionHeader}>Main Loop Breakdown</h3>
@@ -490,8 +478,6 @@
               ]} />
             </div>
 
-=======
->>>>>>> 06e77930
             {/* Trends */}
             <div className={styles.section}>
               <h3 className={styles.sectionHeader}>Trends</h3>
