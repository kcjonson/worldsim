// Metrics collector implementation.

#include "metrics/MetricsCollector.h"
<<<<<<< HEAD
#include <metrics/SystemResources.h>
=======
#include "metrics/SystemResources.h"
>>>>>>> 06e77930
#include <algorithm>
#include <numeric>

namespace Renderer {

	MetricsCollector::MetricsCollector() // NOLINT(cppcoreguidelines-pro-type-member-init,modernize-use-equals-default)
		: currentSampleIndex(0),
		  drawCalls(0),
		  vertexCount(0),
		  triangleCount(0) {
		// Reserve space for 60 frames (1 second at 60 FPS)
		frameTimeSamples.resize(60, 16.67F); // Initialize with ~60 FPS
	}

	void MetricsCollector::beginFrame() {
		frameStart = Clock::now();
	}

	void MetricsCollector::endFrame() { // NOLINT(readability-convert-member-functions-to-static)
		auto  frameEnd = Clock::now();
		auto  duration = std::chrono::duration_cast<std::chrono::microseconds>(frameEnd - frameStart);
		float frameTimeMs = duration.count() / 1000.0F;

		// Store in rolling buffer
		frameTimeSamples[currentSampleIndex] = frameTimeMs;
		currentSampleIndex = (currentSampleIndex + 1) % frameTimeSamples.size();
	}

	Foundation::PerformanceMetrics MetricsCollector::getCurrentMetrics() const {
		Foundation::PerformanceMetrics metrics;

		metrics.timestamp = getCurrentTimestamp();

		// Use most recent frame time
		size_t lastIndex = (currentSampleIndex + frameTimeSamples.size() - 1) % frameTimeSamples.size();
		metrics.frameTimeMs = frameTimeSamples[lastIndex];
		metrics.fps = calculateFPS(metrics.frameTimeMs);

		// Get min/max from sample window
		getFrameTimeMinMax(metrics.frameTimeMinMs, metrics.frameTimeMaxMs);

		// Rendering stats
		metrics.drawCalls = drawCalls;
		metrics.vertexCount = vertexCount;
		metrics.triangleCount = triangleCount;

		// Timing breakdown
		metrics.tileRenderMs = tileRenderMs;
		metrics.entityRenderMs = entityRenderMs;
		metrics.updateMs = updateMs;
		metrics.tileCount = tileCount;
		metrics.entityCount = entityCount;
		metrics.visibleChunkCount = visibleChunkCount;

		// Histogram
		computeHistogram(metrics.histogram0to8ms, metrics.histogram8to16ms, metrics.histogram16to33ms,
						 metrics.histogram33plusMs);
		metrics.histogramTotal = static_cast<uint32_t>(frameTimeSamples.size());

		// Spike detection
		metrics.frameTime1PercentLow = compute1PercentLow();
		metrics.spikeCount16ms = countSpikes(16.67F);
		metrics.spikeCount33ms = countSpikes(33.33F);

		// ECS system timings
		metrics.ecsSystems = ecsSystemTimings;

		// GPU timing
		metrics.gpuRenderMs = gpuRenderMs;

<<<<<<< HEAD
		// System resources (sample every 10th call to reduce overhead)
		static int sampleCounter = 0;
		static Foundation::ResourceSnapshot cachedResources{};
		if (++sampleCounter >= 10) {
			sampleCounter = 0;
			cachedResources = Foundation::SystemResources::sample();
		}
		metrics.memoryUsedBytes = cachedResources.memoryUsedBytes;
		metrics.memoryPeakBytes = cachedResources.memoryPeakBytes;
		metrics.cpuUsagePercent = cachedResources.cpuUsagePercent;
		metrics.cpuCoreCount = cachedResources.cpuCoreCount;

		// Main loop timing breakdown
		metrics.pollEventsMs = m_pollEventsMs;
		metrics.inputHandleMs = m_inputHandleMs;
		metrics.sceneUpdateMs = m_sceneUpdateMs;
		metrics.sceneRenderMs = m_sceneRenderMs;
		metrics.swapBuffersMs = m_swapBuffersMs;
=======
		// System resources
		auto resources = Foundation::SystemResources::sample();
		metrics.memoryUsedBytes = resources.memoryUsedBytes;
		metrics.memoryPeakBytes = resources.memoryPeakBytes;
		metrics.cpuUsagePercent = resources.cpuUsagePercent;
		metrics.cpuCoreCount = resources.cpuCoreCount;
>>>>>>> 06e77930

		return metrics;
	}

	void MetricsCollector::setRenderStats(uint32_t inDrawCalls, uint32_t inVertexCount, uint32_t inTriangleCount) {
		drawCalls = inDrawCalls;
		vertexCount = inVertexCount;
		triangleCount = inTriangleCount;
	}

	void MetricsCollector::setTimingBreakdown(float inTileRenderMs, float inEntityRenderMs, float inUpdateMs,
											  uint32_t inTileCount, uint32_t inEntityCount, uint32_t inVisibleChunkCount) {
		tileRenderMs = inTileRenderMs;
		entityRenderMs = inEntityRenderMs;
		updateMs = inUpdateMs;
		tileCount = inTileCount;
		entityCount = inEntityCount;
		visibleChunkCount = inVisibleChunkCount;
	}

	void MetricsCollector::setEcsSystemTimings(const std::vector<Foundation::EcsSystemTiming>& timings) {
		ecsSystemTimings = timings;
	}

	void MetricsCollector::setGpuRenderTime(float gpuMs) {
		gpuRenderMs = gpuMs;
	}

	void MetricsCollector::setMainLoopTimings(float pollEventsMs, float inputHandleMs, float sceneUpdateMs,
											  float sceneRenderMs, float swapBuffersMs) {
		m_pollEventsMs = pollEventsMs;
		m_inputHandleMs = inputHandleMs;
		m_sceneUpdateMs = sceneUpdateMs;
		m_sceneRenderMs = sceneRenderMs;
		m_swapBuffersMs = swapBuffersMs;
	}

	uint64_t MetricsCollector::getCurrentTimestamp() const { // NOLINT(readability-convert-member-functions-to-static)
		auto now = std::chrono::system_clock::now();
		auto ms = std::chrono::duration_cast<std::chrono::milliseconds>(now.time_since_epoch());
		return static_cast<uint64_t>(ms.count());
	}

	float MetricsCollector::calculateFPS(float frameTimeMs) const { // NOLINT(readability-convert-member-functions-to-static)
		if (frameTimeMs < 0.001F) {
			return 0.0F; // Avoid division by zero
		}
		return 1000.0F / frameTimeMs;
	}

	void MetricsCollector::getFrameTimeMinMax( // NOLINT(readability-convert-member-functions-to-static)
		float& outMin,
		float& outMax
	) const {
		if (frameTimeSamples.empty()) {
			outMin = outMax = 0.0F;
			return;
		}

		auto minmax = std::minmax_element(frameTimeSamples.begin(), frameTimeSamples.end());
		outMin = *minmax.first;
		outMax = *minmax.second;
	}

	void MetricsCollector::computeHistogram(uint32_t& out0to8, uint32_t& out8to16, uint32_t& out16to33,
											uint32_t& out33plus) const {
		out0to8 = 0;
		out8to16 = 0;
		out16to33 = 0;
		out33plus = 0;

		for (float sample : frameTimeSamples) {
			if (sample < 8.0F) {
				out0to8++;
			} else if (sample < 16.67F) {
				out8to16++;
			} else if (sample < 33.33F) {
				out16to33++;
			} else {
				out33plus++;
			}
		}
	}

	float MetricsCollector::compute1PercentLow() const {
		if (frameTimeSamples.empty()) {
			return 0.0F;
		}

		// Reuse scratch buffer to avoid per-frame allocation
		percentileScratch.clear();
		percentileScratch.insert(percentileScratch.end(), frameTimeSamples.begin(), frameTimeSamples.end());

		// 99th percentile index (1% from the top = worst frames)
		size_t index = static_cast<size_t>(percentileScratch.size() * 0.99F);
		if (index >= percentileScratch.size()) {
			index = percentileScratch.size() - 1;
		}

		// Use nth_element for O(n) instead of O(n log n) sort
		std::nth_element(percentileScratch.begin(), percentileScratch.begin() + static_cast<ptrdiff_t>(index),
						 percentileScratch.end());
		return percentileScratch[index];
	}

	uint32_t MetricsCollector::countSpikes(float thresholdMs) const {
		uint32_t count = 0;
		for (float sample : frameTimeSamples) {
			if (sample > thresholdMs) {
				count++;
			}
		}
		return count;
	}

} // namespace Renderer<|MERGE_RESOLUTION|>--- conflicted
+++ resolved
@@ -1,11 +1,7 @@
 // Metrics collector implementation.
 
 #include "metrics/MetricsCollector.h"
-<<<<<<< HEAD
-#include <metrics/SystemResources.h>
-=======
 #include "metrics/SystemResources.h"
->>>>>>> 06e77930
 #include <algorithm>
 #include <numeric>
 
@@ -76,7 +72,6 @@
 		// GPU timing
 		metrics.gpuRenderMs = gpuRenderMs;
 
-<<<<<<< HEAD
 		// System resources (sample every 10th call to reduce overhead)
 		static int sampleCounter = 0;
 		static Foundation::ResourceSnapshot cachedResources{};
@@ -95,14 +90,6 @@
 		metrics.sceneUpdateMs = m_sceneUpdateMs;
 		metrics.sceneRenderMs = m_sceneRenderMs;
 		metrics.swapBuffersMs = m_swapBuffersMs;
-=======
-		// System resources
-		auto resources = Foundation::SystemResources::sample();
-		metrics.memoryUsedBytes = resources.memoryUsedBytes;
-		metrics.memoryPeakBytes = resources.memoryPeakBytes;
-		metrics.cpuUsagePercent = resources.cpuUsagePercent;
-		metrics.cpuCoreCount = resources.cpuCoreCount;
->>>>>>> 06e77930
 
 		return metrics;
 	}
