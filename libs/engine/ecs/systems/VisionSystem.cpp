#include "VisionSystem.h"

#include "../World.h"
#include "../components/Appearance.h"
#include "../components/Knowledge.h"
#include "../components/Memory.h"
#include "../components/Transform.h"

#include "assets/AssetDefinition.h"
#include "assets/AssetRegistry.h"
#include "assets/RecipeRegistry.h"
#include "assets/placement/PlacementExecutor.h"
#include "world/chunk/Chunk.h"
#include "world/chunk/ChunkManager.h"

#include <utils/Log.h>

#include <cmath>

namespace ecs {

	namespace {
		// Synthetic definition name for shore tiles (land adjacent to water)
		// Shore tiles are where colonists stand to drink from water
		constexpr const char* kShoreTileDefName = "Terrain_Shore";

		/// Check if learning a new defNameId unlocks any recipes
		/// @param knowledge The colonist's knowledge (after learning)
		/// @param newlyLearnedId The defNameId that was just learned
		/// @param registry Asset registry for ID lookups
		/// @param recipeRegistry Recipe registry to check recipes
		/// @return Label of newly unlocked recipe, or empty if none
		std::string checkForRecipeUnlock(
			const Knowledge& knowledge,
			uint32_t newlyLearnedId,
			const engine::assets::AssetRegistry& registry,
			const engine::assets::RecipeRegistry& recipeRegistry
		) {
			// Only check non-innate recipes (innate recipes are always available)
			// A recipe is "newly unlocked" when the colonist now knows all inputs,
			// and the newly-learned item was the final missing input
			for (const auto& [defName, recipe] : recipeRegistry.allRecipes()) {
				if (recipe.innate) {
					continue;
				}

				// Check if this recipe has the newly learned item as an input
				bool hasNewInput = false;
				std::vector<uint32_t> inputIds;
				for (const auto& input : recipe.inputs) {
					uint32_t inputId = registry.getDefNameId(input.defName);
					inputIds.push_back(inputId);
					if (inputId == newlyLearnedId) {
						hasNewInput = true;
					}
				}

				// Skip recipes that don't involve the newly learned item
				if (!hasNewInput) {
					continue;
				}

				// Check if all inputs are now known
				if (knowledge.knowsAll(inputIds)) {
					return recipe.label;
				}
			}
			return "";
		}
	} // namespace

	void VisionSystem::ensureTerrainDefinitionsRegistered() {
		if (m_terrainDefsRegistered) {
			return;
		}

		auto& registry = engine::assets::AssetRegistry::Get();

		// Create capability mask for shore (Drinkable - colonists drink AT the shore)
		m_shoreTileCapabilityMask = (1 << static_cast<uint8_t>(engine::assets::CapabilityType::Drinkable));

		// Register synthetic shore tile definition
		m_shoreTileDefNameId = registry.registerSyntheticDefinition(kShoreTileDefName, m_shoreTileCapabilityMask);

		m_terrainDefsRegistered = true;
	}

	void VisionSystem::update(float /*deltaTime*/) {
		// Throttle: only run every N frames to reduce CPU overhead
		// Colonists move ~2-3 tiles/second, so 12 updates/sec is plenty
		m_frameCounter++;
		if (m_frameCounter < m_updateInterval) {
			return;
		}
		m_frameCounter = 0;

		if (m_placementExecutor == nullptr || m_processedChunks == nullptr) {
			return;
		}

		// Register terrain definitions on first update
		ensureTerrainDefinitionsRegistered();

		// Chunk size in world units (meters, since kTileSize = 1.0F)
		constexpr float kChunkWorldSize = static_cast<float>(engine::world::kChunkSize);

		auto& registry = engine::assets::AssetRegistry::Get();
		auto& recipeRegistry = engine::assets::RecipeRegistry::Get();

		// Iterate all entities with Position and Memory components
		for (auto [entity, pos, memory] : world->view<Position, Memory>()) {
			// Get optional Knowledge component for permanent discovery tracking
			auto* knowledge = world->getComponent<Knowledge>(entity);

			// Calculate bounding box of vision in world coordinates
			float minX = pos.value.x - memory.sightRadius;
			float maxX = pos.value.x + memory.sightRadius;
			float minY = pos.value.y - memory.sightRadius;
			float maxY = pos.value.y + memory.sightRadius;

			// Convert to chunk coordinate range
			int32_t chunkMinX = static_cast<int32_t>(std::floor(minX / kChunkWorldSize));
			int32_t chunkMaxX = static_cast<int32_t>(std::floor(maxX / kChunkWorldSize));
			int32_t chunkMinY = static_cast<int32_t>(std::floor(minY / kChunkWorldSize));
			int32_t chunkMaxY = static_cast<int32_t>(std::floor(maxY / kChunkWorldSize));

			float sightRadiusSq = memory.sightRadius * memory.sightRadius;

			// Query each potentially visible chunk for placed entities
			for (int32_t cy = chunkMinY; cy <= chunkMaxY; ++cy) {
				for (int32_t cx = chunkMinX; cx <= chunkMaxX; ++cx) {
					engine::world::ChunkCoordinate coord{cx, cy};

					// Only query processed chunks for placed entities
					if (m_processedChunks->find(coord) == m_processedChunks->end()) {
						continue;
					}

					const auto* chunkIndex = m_placementExecutor->getChunkIndex(coord);
					if (chunkIndex == nullptr) {
						continue;
					}

					// Query entities within sight radius from this chunk
					auto nearbyEntities = chunkIndex->queryRadius(pos.value, memory.sightRadius);

					// Remember each discovered entity
					for (const auto* placedEntity : nearbyEntities) {
						memory.rememberWorldEntity(placedEntity->position, placedEntity->defName);

						// Update permanent knowledge if Knowledge component exists
						if (knowledge != nullptr) {
							uint32_t defNameId = registry.getDefNameId(placedEntity->defName);
							if (defNameId != 0 && knowledge->learn(defNameId)) {
								// New discovery - check for recipe unlocks
								std::string unlockedRecipe = checkForRecipeUnlock(*knowledge, defNameId, registry, recipeRegistry);
								if (!unlockedRecipe.empty() && m_onRecipeDiscovery) {
									m_onRecipeDiscovery(unlockedRecipe);
								}
							}
						}
					}
				}
			}

			// Scan for ECS entities with Appearance (e.g., bio piles created by ActionSystem)
			// These are runtime-spawned entities, as opposed to those placed during world generation
			for (auto [otherEntity, otherPos, appearance] : world->view<Position, Appearance>()) {
				// Don't "see" yourself
				if (otherEntity == entity) {
					continue;
				}

				// Check if within sight radius
				float dx = otherPos.value.x - pos.value.x;
				float dy = otherPos.value.y - pos.value.y;
				if (dx * dx + dy * dy <= sightRadiusSq) {
					// Get defNameId and capability mask from registry
					uint32_t defNameId = registry.getDefNameId(appearance.defName);
					if (defNameId != 0) {
						uint8_t capabilityMask = registry.getCapabilityMask(defNameId);
						memory.rememberWorldEntity(otherPos.value, defNameId, capabilityMask);

						// Update permanent knowledge if Knowledge component exists
						if (knowledge != nullptr && knowledge->learn(defNameId)) {
							// New discovery - check for recipe unlocks
							std::string unlockedRecipe = checkForRecipeUnlock(*knowledge, defNameId, registry, recipeRegistry);
							if (!unlockedRecipe.empty() && m_onRecipeDiscovery) {
								m_onRecipeDiscovery(unlockedRecipe);
							}
						}
					}
				}
			}

			// Scan for shore tiles using pre-cached shore tile positions
			// Shore tiles are pre-computed during chunk generation for O(N) lookup
			// instead of iterating all ~3600 tiles in vision range every frame
			if (m_chunkManager != nullptr && m_shoreTileDefNameId != 0) {
				for (int32_t cy = chunkMinY; cy <= chunkMaxY; ++cy) {
					for (int32_t cx = chunkMinX; cx <= chunkMaxX; ++cx) {
						engine::world::ChunkCoordinate coord{cx, cy};

						const auto* chunk = m_chunkManager->getChunk(coord);
						if (chunk == nullptr || !chunk->isReady()) {
							continue;
						}

						auto origin = chunk->worldOrigin();

<<<<<<< HEAD
						// Calculate visible tile range within this chunk
						int tileMinX = std::max(0, static_cast<int>(std::floor(minX - origin.x)));
						int tileMaxX =
							std::min(static_cast<int>(engine::world::kChunkSize) - 1, static_cast<int>(std::floor(maxX - origin.x)));
						int tileMinY = std::max(0, static_cast<int>(std::floor(minY - origin.y)));
						int tileMaxY =
							std::min(static_cast<int>(engine::world::kChunkSize) - 1, static_cast<int>(std::floor(maxY - origin.y)));

						// Scan tiles - check adjacency data for water neighbors
						for (int ty = tileMinY; ty <= tileMaxY; ++ty) {
							for (int tx = tileMinX; tx <= tileMaxX; ++tx) {
								auto tile = chunk->getTile(static_cast<uint16_t>(tx), static_cast<uint16_t>(ty));

								// Skip water tiles - we want land tiles adjacent to water
								if (tile.surface == engine::world::Surface::Water) {
									continue;
								}

								// Check if this land tile has water in any cardinal direction
								if (engine::world::TileAdjacency::hasAdjacentSurface(tile.adjacency, kWaterSurfaceId)) {
									// This is a shore tile!
									glm::vec2 shoreWorldPos{
										origin.x + static_cast<float>(tx) + 0.5F, origin.y + static_cast<float>(ty) + 0.5F
									};

									// Check if within sight radius
									float dx = shoreWorldPos.x - pos.value.x;
									float dy = shoreWorldPos.y - pos.value.y;
									if (dx * dx + dy * dy <= sightRadiusSq) {
										memory.rememberWorldEntity(shoreWorldPos, m_shoreTileDefNameId, m_shoreTileCapabilityMask);

										// Update permanent knowledge for shore tiles
										if (knowledge != nullptr && knowledge->learn(m_shoreTileDefNameId)) {
											// New discovery - check for recipe unlocks (unlikely for shore tiles, but consistent)
											std::string unlockedRecipe = checkForRecipeUnlock(*knowledge, m_shoreTileDefNameId, registry, recipeRegistry);
											if (!unlockedRecipe.empty() && m_onRecipeDiscovery) {
												m_onRecipeDiscovery(unlockedRecipe);
											}
										}
									}
=======
						// Use cached shore tiles instead of iterating all tiles
						for (const auto& [localX, localY] : chunk->getShoreTiles()) {
							glm::vec2 shoreWorldPos{
								origin.x + static_cast<float>(localX) + 0.5F, origin.y + static_cast<float>(localY) + 0.5F
							};

							// Check if within sight radius
							float dx = shoreWorldPos.x - pos.value.x;
							float dy = shoreWorldPos.y - pos.value.y;
							if (dx * dx + dy * dy <= sightRadiusSq) {
								memory.rememberWorldEntity(shoreWorldPos, m_shoreTileDefNameId, m_shoreTileCapabilityMask);

								// Update permanent knowledge for shore tiles
								if (knowledge != nullptr) {
									knowledge->learn(m_shoreTileDefNameId);
>>>>>>> 06e77930
								}
							}
						}
					}
				}
			}
		}
	}

} // namespace ecs<|MERGE_RESOLUTION|>--- conflicted
+++ resolved
@@ -208,48 +208,6 @@
 
 						auto origin = chunk->worldOrigin();
 
-<<<<<<< HEAD
-						// Calculate visible tile range within this chunk
-						int tileMinX = std::max(0, static_cast<int>(std::floor(minX - origin.x)));
-						int tileMaxX =
-							std::min(static_cast<int>(engine::world::kChunkSize) - 1, static_cast<int>(std::floor(maxX - origin.x)));
-						int tileMinY = std::max(0, static_cast<int>(std::floor(minY - origin.y)));
-						int tileMaxY =
-							std::min(static_cast<int>(engine::world::kChunkSize) - 1, static_cast<int>(std::floor(maxY - origin.y)));
-
-						// Scan tiles - check adjacency data for water neighbors
-						for (int ty = tileMinY; ty <= tileMaxY; ++ty) {
-							for (int tx = tileMinX; tx <= tileMaxX; ++tx) {
-								auto tile = chunk->getTile(static_cast<uint16_t>(tx), static_cast<uint16_t>(ty));
-
-								// Skip water tiles - we want land tiles adjacent to water
-								if (tile.surface == engine::world::Surface::Water) {
-									continue;
-								}
-
-								// Check if this land tile has water in any cardinal direction
-								if (engine::world::TileAdjacency::hasAdjacentSurface(tile.adjacency, kWaterSurfaceId)) {
-									// This is a shore tile!
-									glm::vec2 shoreWorldPos{
-										origin.x + static_cast<float>(tx) + 0.5F, origin.y + static_cast<float>(ty) + 0.5F
-									};
-
-									// Check if within sight radius
-									float dx = shoreWorldPos.x - pos.value.x;
-									float dy = shoreWorldPos.y - pos.value.y;
-									if (dx * dx + dy * dy <= sightRadiusSq) {
-										memory.rememberWorldEntity(shoreWorldPos, m_shoreTileDefNameId, m_shoreTileCapabilityMask);
-
-										// Update permanent knowledge for shore tiles
-										if (knowledge != nullptr && knowledge->learn(m_shoreTileDefNameId)) {
-											// New discovery - check for recipe unlocks (unlikely for shore tiles, but consistent)
-											std::string unlockedRecipe = checkForRecipeUnlock(*knowledge, m_shoreTileDefNameId, registry, recipeRegistry);
-											if (!unlockedRecipe.empty() && m_onRecipeDiscovery) {
-												m_onRecipeDiscovery(unlockedRecipe);
-											}
-										}
-									}
-=======
 						// Use cached shore tiles instead of iterating all tiles
 						for (const auto& [localX, localY] : chunk->getShoreTiles()) {
 							glm::vec2 shoreWorldPos{
@@ -263,9 +221,12 @@
 								memory.rememberWorldEntity(shoreWorldPos, m_shoreTileDefNameId, m_shoreTileCapabilityMask);
 
 								// Update permanent knowledge for shore tiles
-								if (knowledge != nullptr) {
-									knowledge->learn(m_shoreTileDefNameId);
->>>>>>> 06e77930
+								if (knowledge != nullptr && knowledge->learn(m_shoreTileDefNameId)) {
+									// New discovery - check for recipe unlocks (unlikely for shore tiles, but consistent)
+									std::string unlockedRecipe = checkForRecipeUnlock(*knowledge, m_shoreTileDefNameId, registry, recipeRegistry);
+									if (!unlockedRecipe.empty() && m_onRecipeDiscovery) {
+										m_onRecipeDiscovery(unlockedRecipe);
+									}
 								}
 							}
 						}
