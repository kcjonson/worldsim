// Performance metrics serialization implementation.

#include "metrics/PerformanceMetrics.h"
#include <iomanip>
#include <sstream>

namespace Foundation {

	std::string PerformanceMetrics::toJSON() const {
		std::ostringstream json;
		json << std::fixed << std::setprecision(2);

		json << "{";
		json << "\"timestamp\":" << timestamp << ",";
		json << "\"fps\":" << fps << ",";
		json << "\"frameTimeMs\":" << frameTimeMs << ",";
		json << "\"frameTimeMinMs\":" << frameTimeMinMs << ",";
		json << "\"frameTimeMaxMs\":" << frameTimeMaxMs << ",";
		json << "\"drawCalls\":" << drawCalls << ",";
		json << "\"vertexCount\":" << vertexCount << ",";
		json << "\"triangleCount\":" << triangleCount << ",";
		// Timing breakdown
		json << "\"tileRenderMs\":" << tileRenderMs << ",";
		json << "\"entityRenderMs\":" << entityRenderMs << ",";
		json << "\"updateMs\":" << updateMs << ",";
		json << "\"tileCount\":" << tileCount << ",";
		json << "\"entityCount\":" << entityCount << ",";
		json << "\"visibleChunkCount\":" << visibleChunkCount << ",";
		// Histogram
		json << "\"histogram0to8ms\":" << histogram0to8ms << ",";
		json << "\"histogram8to16ms\":" << histogram8to16ms << ",";
		json << "\"histogram16to33ms\":" << histogram16to33ms << ",";
		json << "\"histogram33plusMs\":" << histogram33plusMs << ",";
		json << "\"histogramTotal\":" << histogramTotal << ",";
		// Spike detection
		json << "\"frameTime1PercentLow\":" << frameTime1PercentLow << ",";
		json << "\"spikeCount16ms\":" << spikeCount16ms << ",";
		json << "\"spikeCount33ms\":" << spikeCount33ms << ",";
		// ECS system timings
		json << "\"ecsSystems\":[";
		for (size_t i = 0; i < ecsSystems.size(); ++i) {
			if (i > 0)
				json << ",";
			json << "{\"name\":\"" << (ecsSystems[i].name ? ecsSystems[i].name : "Unknown")
				 << "\",\"durationMs\":" << ecsSystems[i].durationMs << "}";
		}
		json << "],";
		// GPU timing
		json << "\"gpuRenderMs\":" << gpuRenderMs << ",";
		// System resources
		json << "\"memoryUsedBytes\":" << memoryUsedBytes << ",";
		json << "\"memoryPeakBytes\":" << memoryPeakBytes << ",";
		json << "\"cpuUsagePercent\":" << cpuUsagePercent << ",";
		json << "\"cpuCoreCount\":" << cpuCoreCount << ",";
<<<<<<< HEAD
		json << "\"inputLatencyMs\":" << inputLatencyMs << ",";
		// Main loop timing breakdown
		json << "\"pollEventsMs\":" << pollEventsMs << ",";
		json << "\"inputHandleMs\":" << inputHandleMs << ",";
		json << "\"sceneUpdateMs\":" << sceneUpdateMs << ",";
		json << "\"sceneRenderMs\":" << sceneRenderMs << ",";
		json << "\"swapBuffersMs\":" << swapBuffersMs;
=======
		json << "\"inputLatencyMs\":" << inputLatencyMs;
>>>>>>> 06e77930
		json << "}";

		return json.str();
	}

} // namespace Foundation<|MERGE_RESOLUTION|>--- conflicted
+++ resolved
@@ -52,7 +52,6 @@
 		json << "\"memoryPeakBytes\":" << memoryPeakBytes << ",";
 		json << "\"cpuUsagePercent\":" << cpuUsagePercent << ",";
 		json << "\"cpuCoreCount\":" << cpuCoreCount << ",";
-<<<<<<< HEAD
 		json << "\"inputLatencyMs\":" << inputLatencyMs << ",";
 		// Main loop timing breakdown
 		json << "\"pollEventsMs\":" << pollEventsMs << ",";
@@ -60,9 +59,6 @@
 		json << "\"sceneUpdateMs\":" << sceneUpdateMs << ",";
 		json << "\"sceneRenderMs\":" << sceneRenderMs << ",";
 		json << "\"swapBuffersMs\":" << swapBuffersMs;
-=======
-		json << "\"inputLatencyMs\":" << inputLatencyMs;
->>>>>>> 06e77930
 		json << "}";
 
 		return json.str();
