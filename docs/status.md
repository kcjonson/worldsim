# Project Status

<<<<<<< HEAD
Last Updated: 2025-10-27 (Resource Handle System Implementation)
=======
Last Updated: 2025-10-27 (Memory Arena Allocators Implementation)
>>>>>>> b91545f5

## Current Sprint/Phase
Initial project setup and architecture

## Active Tasks
- [x] Define project structure and documentation system
- [ ] Set up build system (CMake + vcpkg)
- [ ] Create library skeleton structure
- [ ] Implement basic application scaffolding

## Recent Decisions

### Documentation & Organization
- 2025-10-12 - Tech docs instead of ADRs, no numbering (topic-based organization)
- 2025-10-12 - Created workflows.md for common tasks (separate from CLAUDE.md)
- 2025-10-12 - CLAUDE.md streamlined to ~124 lines (was 312) - navigation guide only

### C++ Standards & Tools
- 2025-10-12 - **Naming**: PascalCase for classes/functions, camelCase for variables, m_ prefix for members, k prefix for constants
- 2025-10-12 - **Header guards**: `#pragma once` (not traditional guards)
- 2025-10-12 - **File organization**: Headers (.h) and implementation (.cpp) side-by-side in same directory
- 2025-10-12 - **Linting**: clang-format (manual formatting) + clang-tidy (automatic analysis)
- 2025-10-12 - Using user's existing .clang-format config (tabs, 140 column limit)

### Architecture Decisions
- 2025-10-12 - **Vector-based assets (SVG)**: All game assets use SVG format with dynamic rasterization
- 2025-10-12 - Using nested library structure with clear dependency hierarchy (6 core libraries)
- 2025-10-12 - Using "scenes" terminology (game dev standard), not "screens"
- 2025-10-12 - UI testability as a core requirement with inspector system
- 2025-10-12 - **Custom ECS** implementation in engine (not external library like EnTT)
- 2025-10-12 - **Roll our own implementations** for core systems (no external libs except platform/format support)
- 2025-10-24 - **Client/Server Architecture from Day One**: Two-process design (world-sim + world-sim-server) even for single-player
- 2025-10-24 - **Server spawns on-demand**: Only starts when player begins/loads game, not during main menu
- 2025-10-24 - **HTTP + WebSocket protocol**: HTTP for control plane (create/load game), WebSocket for real-time gameplay (60 Hz)
- 2025-10-24 - **HTTP Debug Server**: Separate debugging system (port 8080) using Server-Sent Events for real-time metrics
- 2025-10-24 - **World object taxonomy**: Terrain (base), Flora (vegetation), Structures (buildings/ruins), Entities (dynamic)
- 2025-10-24 - **Batch updates for mass events**: Area mutations (plagues, fires) use efficient batch messaging instead of individual events
- 2025-10-24 - **cpp-httplib** for networking: Header-only library for both game server and debug server
- 2025-10-26 - **Procedural Tile Rendering**: Tiles are code-generated (not SVG-based), with procedural ground covers (grass, sand, rock, water, etc.)
- 2025-10-26 - **Biome Influence Percentage System**: Tiles have multiple biome influences (e.g., `{ meadow: 80%, forest: 20% }`), creating natural ecotones hundreds of tiles deep
- 2025-10-26 - **SVG Asset Categorization**: Three distinct uses: (1) Decorations/Entities (placed objects like flowers, trees), (2) Texture Patterns (fills for code-drawn shapes like brick walls), (3) Animated Vegetation (spline deformation)
- 2025-10-26 - **Deterministic Procedural Variation**: Same world position always generates same appearance (seed-based), ensuring consistency and multiplayer compatibility
- 2025-10-26 - **Ground Covers vs Biomes**: Ground covers are physical surface types (permanent), biomes determine which covers appear and spawn decorations
- 2025-10-26 - **Seasonal Overlays**: Snow is not a ground cover but a seasonal overlay system (0-100% coverage on top of existing ground)
- 2025-10-26 - **1:1 Pixel Mapping for UI**: Primitive rendering uses framebuffer dimensions for pixel-perfect rendering - `Rect(50, 50, 200, 100)` is always exactly 200×100 pixels, matching RmlUI/ImGui industry standards
- 2025-10-26 - **Logging Macro Naming**: Use unprefixed global macros (`LOG_ERROR` not `WSIM_LOG_ERROR`) for brevity and developer experience, accepting potential library conflict risk
- 2025-10-27 - **Client-Side History Aggregation (Developer Client)**: Server streams current values only (stateless), client maintains all history with configurable retention (metrics: time-based, logs: count-based), localStorage persistence with automatic cleanup

### Engine Patterns to Implement
<<<<<<< HEAD
- 2025-10-27 - **Resource handles** (32-bit IDs with generation) - ✅ **IMPLEMENTED**
- 2025-10-27 - **String hashing** (FNV-1a, compile-time) - ✅ **IMPLEMENTED**
- 2025-10-26 - **Structured logging** (categories + levels) - ✅ **IMPLEMENTED**
- 2025-10-12 - **Memory arenas** (linear allocators) - ✅ **IMPLEMENTED** (PR #3)
=======
- 2025-10-27 - **Memory arenas** (linear allocators) - ✅ **IMPLEMENTED**
- 2025-10-27 - **String hashing** (FNV-1a, compile-time) - ✅ **IMPLEMENTED**
- 2025-10-26 - **Structured logging** (categories + levels) - ✅ **IMPLEMENTED**
- 2025-10-12 - **Resource handles** (32-bit IDs with generation) - Implement Soon
>>>>>>> b91545f5
- 2025-10-12 - **Immediate mode debug rendering** - Implement Later

## Blockers & Issues
None currently

## Next Steps
1. Complete project foundation (CMake, vcpkg, VSCode config)
2. Implement core engine patterns:
   - String hashing system (foundation)
   - Structured logging system (foundation)
   - Memory arenas (foundation)
   - Resource handle system (renderer)
3. Create skeleton for all libraries with basic headers
4. Set up ui-sandbox application with CLI argument support
5. Implement UI inspector/testability infrastructure
6. Begin splash screen implementation for world-sim app

## Development Log

<<<<<<< HEAD
### 2025-10-27 - Resource Handle System Implementation

**Foundational Engine Pattern Complete:**

Implemented a production-ready resource handle system for safe asset management. Handles provide safe references to resources (textures, meshes, SVG assets) with automatic stale reference detection via generation counters.

**Implementation:**

Created header-only handle system in `libs/renderer/resources/` with two components:

1. **ResourceHandle** (`resource_handle.h`) - Core 32-bit handle type
   - 16-bit index (lower bits) + 16-bit generation (upper bits)
   - Packing/unpacking methods: `GetIndex()`, `GetGeneration()`
   - Factory methods: `Make()`, `Invalid()`
   - Comparison operators for equality checks
   - Type-safe aliases: `TextureHandle`, `MeshHandle`, `SVGAssetHandle`

2. **ResourceManager<T>** (`resource_manager.h`) - Generic template manager
   - Free list for index recycling (O(1) allocation/deallocation)
   - Generation tracking prevents stale handle access
   - `Allocate()` - Get new handle, reuses freed slots
   - `Free()` - Increment generation, add to free list
   - `Get()` - Retrieve resource with validation
   - Capacity: 65,536 resources max per type (16-bit index)

**Key Features:**
- Header-only (no build system changes needed)
- Generation validation (detects stale/dangling references)
- O(1) allocation, free, and lookup
- Compact (4 bytes vs 8-byte pointer)
- Serializable (save/load as 32-bit value)
- Type-safe via templates

**Testing:**

Created comprehensive test suite in `apps/ui-sandbox/demos/handle_demo.cpp`:

**Test Results:**
- ✅ Basic Allocation: Allocate 3 handles, set/get data correctly
- ✅ Free List Reuse: Freed indices 1,2,3 → reallocated as 3,2 (LIFO, gen incremented)
- ✅ Stale Handle Detection: Old handle returns null after free/realloc
- ✅ Handle Validation: Invalid handles, out-of-range indices handled safely
- ✅ Comparison Operators: Equality/inequality work correctly

**Use Cases:**
- Texture management with hot-reloading
- SVG asset caching
- Mesh resource pooling
- Any resource with potential lifetime issues

**Design Decisions:**

**Generation prevents stale access:** When resource freed, generation increments. Old handles with old generation return null on Get().

**Free list LIFO order:** Reuses most recently freed slot first. Improves cache locality for resources with similar lifetimes.

**Not thread-safe:** Each thread should use separate manager instance or add external synchronization. Documented as constraint.

**65,536 resource limit:** 16-bit index allows up to 65,536 resources per type. Can increase index bits if needed, trading generation bits.

**Files Created:**
- `libs/renderer/resources/resource_handle.h` - Handle type (75 lines, header-only)
- `libs/renderer/resources/resource_manager.h` - Manager template (115 lines, header-only)
- `apps/ui-sandbox/demos/handle_demo.cpp` - Test suite (270 lines)

**Files Modified:**
- `apps/ui-sandbox/CMakeLists.txt` - Use handle_demo for testing

**Integration:**
- All tests run automatically on ui-sandbox startup
- Console output shows detailed validation results
- No build system changes needed (header-only)

**Benefits:**
- Prevents dangling pointer bugs
- Enables hot-reloading (reload asset, handle stays valid)
- Half the memory of raw pointers (4 vs 8 bytes)
- Serialization-friendly for save files

**Next Steps:**
Vector graphics system can now use handles for SVG assets and rasterized texture caching.
=======
### 2025-10-27 - Memory Arena Allocators Implementation

**Foundational Engine Pattern Complete:**

Implemented a production-ready memory arena allocator system for fast temporary allocations. Arenas provide 10-100× faster allocation/deallocation compared to standard malloc/new by using simple pointer-bump allocation and bulk deallocation.

**Implementation:**

Created header-only arena system in `libs/foundation/memory/arena.h` with three classes:

1. **Arena** - Core linear allocator
   - Allocates large buffer once via `malloc()`
   - Bump-pointer allocation with alignment support
   - Type-safe templated methods: `Allocate<T>()`, `AllocateArray<T>(count)`
   - Instant reset via pointer reset (no per-object cleanup)
   - Capacity tracking: `GetUsed()`, `GetSize()`, `GetRemaining()`

2. **FrameArena** - Per-frame wrapper
   - Designed for per-frame temporary data
   - `ResetFrame()` method for end-of-frame cleanup
   - Same allocation interface as Arena

3. **ScopedArena** - RAII wrapper
   - Saves checkpoint on construction
   - Automatically resets arena on destruction
   - For scoped temporary allocations

**Key Features:**
- Header-only (no build system changes needed)
- Non-copyable (deleted copy constructor/assignment)
- Alignment-aware (respects `alignof(T)` for all types)
- Debug-friendly (`assert()` on out-of-memory)
- ~170 lines total

**Performance Testing:**

Created comprehensive test suite in `apps/ui-sandbox/demos/arena_demo.cpp`:

**Performance Test Results:**
- Arena: 70 microseconds for 10,000 Vec2 allocations
- Standard: 652μs allocation + 342μs deallocation = 994μs total
- **Speedup: 14.2× faster than standard allocation**
- Reset: Instant (< 1 microsecond for any size)

**Validation Tests:**
- ✅ Alignment Test: All alignments correct (1, 4, 8, 16-byte)
- ✅ Capacity Test: Correctly tracked 800 bytes for 100 uint64_t allocations
- ✅ Reset Test: Instant reset to 0 bytes used
- ✅ Scoped Test: RAII automatic reset on scope exit (80 bytes → 0 bytes)

**Use Cases:**
- Per-frame temporary data (UI layout, debug rendering)
- Chunk generation scratch space (noise buffers, tile processing)
- Vector graphics tessellation (upcoming)
- Algorithm temporary buffers
- String building and formatting

**Design Decisions:**

**Does NOT call destructors:** Arenas are for POD types or manual cleanup. Documented as a constraint.

**Not thread-safe:** Each thread should use its own arena. Documented as a constraint.

**Assert on out-of-memory:** Fail-fast in debug builds instead of graceful degradation. Forces proper arena sizing during development.

**Files Created:**
- `libs/foundation/memory/arena.h` - Complete implementation (170 lines, header-only)
- `apps/ui-sandbox/demos/arena_demo.cpp` - Comprehensive test suite (208 lines)

**Files Modified:**
- `apps/ui-sandbox/CMakeLists.txt` - Switched from shapes_demo to arena_demo for testing

**Integration:**
- All tests run automatically on ui-sandbox startup
- Console output shows performance comparison and test results
- No build system changes needed (header-only)

**Next Engine Pattern:**
Resource handles (32-bit IDs with generation counter) for safe asset management.
>>>>>>> b91545f5

### 2025-10-27 - Logging System Bug Fix - Developer Client Integration

**Critical Bug Fixed:**

Discovered and fixed two bugs preventing DEBUG logs from appearing in the developer client browser UI.

**Bug #1: Pre-Filtering Issue**

**Problem:** Logger was filtering logs by level BEFORE sending to debug server. This meant DEBUG logs (and any filtered logs) never reached the developer client, even though the client has its own filtering UI.

**Root Cause:** In `Logger::Log()` (`libs/foundation/utils/log.cpp`), the level filter check happened before calling `debugServer->UpdateLog()`:
```cpp
// OLD CODE (WRONG):
if (level < GetLevel(category)) {
    return;  // Too verbose, skip - NEVER REACHES DEBUG SERVER!
}
// ... format message ...
if (s_debugServer) {
    s_debugServer->UpdateLog(...);  // DEBUG logs never get here
}
```

**Fix:** Reordered code to send ALL logs to debug server before applying console filtering:
```cpp
// NEW CODE (CORRECT):
// Format message first
char message[256];
vsnprintf(message, sizeof(message), format, args);

// Send to debug server (ALL logs, regardless of console filter)
if (s_debugServer) {
    s_debugServer->UpdateLog(...);
}

// THEN apply level filter for console output
if (level < GetLevel(category)) {
    return;  // Skip console, but already sent to debug server
}
```

**Result:** Developer client receives ALL logs, users can filter in browser UI. Console still respects level filters (less noise).

**Bug #2: Race Condition on Startup**

**Problem:** Debug server was initialized AFTER most startup logs fired, so early logs never reached the ring buffer (`s_debugServer` was nullptr).

**Fix:** Moved debug server initialization to very beginning of `main()`:
```cpp
int main() {
    // Parse args FIRST (no logging yet)
    // ...

    Logger::Initialize();

    // Start debug server IMMEDIATELY (before any logs)
    Foundation::DebugServer debugServer;
    foundation::Logger::SetDebugServer(&debugServer);
    debugServer.Start(8081);

    // NOW all logs go to ring buffer
    LOG_INFO(UI, "UI Sandbox - Component Testing & Demo Environment");
    // ...
}
```

**Result:** All startup logs (including early DEBUG logs) are captured in ring buffer and available when client connects.

**Bug #3: Same-Timestamp Log Dropping**

**Problem:** When multiple logs fired within the same millisecond (common during startup), only the first log was sent to clients. Subsequent logs with the same timestamp were dropped.

**Root Cause:** Debug server used `>` (greater than) for timestamp comparison:
```cpp
// OLD CODE (WRONG):
if (entry.timestamp > lastSentTimestamp) {
    // Send log
    lastSentTimestamp = entry.timestamp;
}
// Logs with same timestamp as lastSent are DROPPED but already consumed from ring buffer!
```

**Fix:** Changed to `>=` to handle multiple logs with same timestamp:
```cpp
// NEW CODE (CORRECT):
if (entry.timestamp >= lastSentTimestamp) {
    // Send log
    lastSentTimestamp = entry.timestamp;
}
```

**Result:** All logs sent to client, even when multiple fire in the same millisecond.

**Performance Impact:**
- Debug server initialization: ~1ms (one-time at startup)
- Message formatting: ~100-500ns per log (acceptable for DEVELOPMENT_BUILD only)
- Lock-free ring buffer writes: ~10-20ns (unchanged)
- **Total impact: Negligible** (~1ms startup delay, sub-microsecond per log)

**Testing:**
- Verified DEBUG logs from all categories appear in developer client
- Verified console still filters logs by level (UI category set to Info, DEBUG logs hidden in console but visible in browser)
- Verified early startup logs appear in browser
- Verified repeating logs (frame counter) stream correctly
- Verified all INFO logs appear (no more missing logs due to timestamp collision)

**Files Modified:**
- `libs/foundation/utils/log.cpp` - Reordered Logger::Log() to send to debug server before filtering
- `libs/foundation/debug/debug_server.cpp` - Fixed timestamp comparison (> to >=)
- `apps/ui-sandbox/main.cpp` - Moved debug server initialization to very beginning

**Impact:**
Complete observability for development - ALL logs now stream to developer client regardless of console filtering, enabling full debugging without console noise.

### 2025-10-27 - String Hashing System Implementation

**Core Engine Pattern Complete:**

Implemented a production-ready compile-time string hashing system using the FNV-1a algorithm. This is a foundational pattern that will be used throughout the codebase for fast string comparisons and lookups.

**Implementation:**
- **FNV-1a hash function**: 64-bit constexpr hash function for compile-time and runtime hashing
- **HASH() macro**: Convenience macro for compile-time hashing of string literals
- **Common hash constants**: Pre-defined hashes for common strings (Transform, Position, Velocity, etc.)
- **Debug collision detection**: Debug-only hash registry that asserts on collisions
- **String lookup**: Reverse lookup function for debugging (maps hash back to original string)

**Key Features:**
- **Compile-time evaluation**: String literal hashes computed at compile-time (zero runtime cost)
- **100-1000x faster** than string comparison for lookups in hot paths
- **Header-only**: No .cpp file needed, easy to use anywhere
- **Type-safe**: Using `StringHash` type alias (uint64_t) instead of raw integers
- **Debug support**: Collision detection and reverse lookup only in Debug builds

**Use Cases:**
- ECS component type identification
- Resource loading and caching (texture/shader paths)
- Config file JSON key lookups
- Event system type identification
- Debug command dispatch

**Performance:**
- Compile-time hashing: Zero runtime cost (inlined constant)
- Runtime hashing: ~10-20 CPU cycles for typical strings
- Collision probability: ~0.00000003% for 10,000 strings in 64-bit space

**Files Created:**
- `libs/foundation/utils/string_hash.h` - Complete implementation with documentation

**Next Integration Points:**
- ECS system (component type lookups)
- Resource manager (asset path caching)
- Config system (JSON key parsing)

**Documentation:**
- Design: `/docs/technical/string-hashing.md` (pre-existing)
- Implementation follows spec exactly (FNV-1a, 64-bit, compile-time)

### 2025-10-27 - Developer Client Implementation - Complete Feature Set

**Client-Side History, localStorage Persistence, and SVG Charting:**

Implemented all features designed in the technical documentation with clean separation of concerns and proper styling architecture.

**Core Infrastructure:**
- **CircularBuffer utility class**: Generic fixed-size rolling window with O(1) insert, properly handles capacity changes
- **LocalStorageService**: State persistence with automatic cleanup, quota management, error handling, graceful degradation

**TimeSeriesChart Component (Generic, SVG-based):**
- **Generic reusable component** - no hardcoded metric types
- Real-time time-series visualization using SVG with normalized viewBox (0-1 coordinates)
- Auto-scaling Y-axis based on data range with 10% padding
- Compact 60px height (less than 100px requirement)
- Current value displayed from last item in array
- **All styling in CSS** - no inline styles, colors, or sizes in React code
- CSS class variants for different metric colors (fps, frameTime, drawCalls, vertices, triangles)

**Multiple Metrics Display:**
- **5 separate charts** displayed simultaneously in column layout:
  - FPS (green)
  - Frame Time (yellow)
  - Draw Calls (blue)
  - Vertices (magenta)
  - Triangles (cyan)
- Min/Max frame time stats row
- All charts share single circular buffer for history
- Each chart extracts its metric values from shared history

**LogViewer Component:**
- Array-based log storage with count limits (500 / 1000 / 2000 / 5000)
- Filter by log level (Debug+ / Info+ / Warning+ / Error)
- Text search (case-insensitive)
- Auto-scroll detection (preserves manual scroll position)
- Color-coded by level (DEBUG gray, INFO white, WARN yellow, ERROR red)
- File:line display for warnings/errors
- Count limit dropdown integrated into component header
- localStorage integration (restore logs on mount)

**App.tsx Integration:**
- **Single circular buffer** for all metrics (not per-chart)
- localStorage persistence on mount/unmount (not continuous)
- State restoration from localStorage on page load
- **Proper retention window handling**: Recreates buffer when window changes, preserves existing history
- "Clear History" button in header (affects both metrics and logs)
- **Retention window control with metrics** (30s/1min/5min/10min) - doesn't affect logs
- System log entries for connection events

**UI Layout:**
- Time window selector moved to Metrics section (only affects metrics)
- Clear History button in header (affects both metrics and logs)
- Connection status indicator in header
- Two-column layout: Metrics (left) | Logs (right)

**Design Changes:**
- **Canvas → SVG**: Per user preference, using declarative SVG rendering
- **Generic chart component**: TimeSeriesChart takes `values` array, no metric-specific logic
- **CSS-only styling**: All colors, sizes, spacing controlled via CSS modules and variables
- Updated documentation throughout to reflect SVG approach

**Build Output:**
- Single HTML file: 671 KB (gzip: 201 KB)
- All JavaScript and CSS inlined
- Works with `file://` protocol

**Files Created:**
- `apps/developer-client/src/utils/CircularBuffer.ts` - Generic circular buffer utility
- `apps/developer-client/src/services/LocalStorageService.ts` - Persistence service
- `apps/developer-client/src/components/TimeSeriesChart.tsx` - Generic SVG chart component
- `apps/developer-client/src/components/TimeSeriesChart.module.css` - Chart styles with color variants
- `apps/developer-client/src/components/LogViewer.tsx` - Log display with filtering
- `apps/developer-client/src/components/LogViewer.module.css` - Log viewer styles

**Files Modified:**
- `apps/developer-client/src/App.tsx` - Circular buffer integration, localStorage, 5 metric charts
- `apps/developer-client/src/App.module.css` - Layout for charts column, metrics header
- `apps/developer-client/src/styles/globals.css` - Added --accent-blue variable
- `/docs/technical/observability/developer-client.md` - Canvas → SVG throughout

**Build System:**
- Integrated with CMake (make developer-client)
- Auto-builds in Development/Debug mode
- Output copied to build/developer-client/

### 2025-10-27 - Developer Client Documentation - Architecture & Design Refinement

**Documentation Quality Improvement:**

Refactored and expanded the developer client technical documentation to follow project best practices for design documents.

**Phase 1: Refactoring (920 → 359 lines)**

Removed production-ready code implementations and replaced with architectural design:
- Removed complete React component implementations (MetricsChart, LogViewer, HoverInspector with full code)
- Removed complete CSS modules with every style property
- Removed line-by-line tutorial code
- Replaced with component responsibilities described conceptually
- Replaced with architectural patterns and design decisions
- Focused on WHY decisions were made, not HOW to implement

**Phase 2: Expansion (359 → 681 lines)**

Added comprehensive design for client-side data management:

**Client-Side History Aggregation:**
- Server does NOT aggregate or store history (streams current values only)
- Client maintains rolling history buffer for visualization
- Rationale: Server stays stateless, client controls retention, browser has sufficient memory

**Configurable Retention Policies:**
- Metrics: Time-based (30s / 60s / 5min / 10min)
- Logs: Count-based (500 / 1000 / 2000 / 5000 entries)
- Different strategies because metrics are dense time-series, logs are sparse events

**localStorage Persistence Strategy:**
- Preserves history and preferences across page reloads
- Persistence lifecycle: Read on mount, write on unmount (not continuous)
- Automatic cleanup: Age-based trimming, size monitoring, quota management
- Error handling: Graceful degradation if disabled, automatic recovery on quota exceeded

**Time-Series Graphing:**
- Canvas 2D rendering for performance
- Rolling time window with auto-scrolling X-axis
- Auto-scaling Y-axis based on data range
- Multi-series support (multiple metrics on one chart)
- Grid rendering and current value overlay

**Performance & Storage Considerations:**
- Memory calculations: < 400 KB metrics, < 1.5 MB logs, < 2 MB total typical
- localStorage performance: 10-50ms read/write on mount/unmount only
- Canvas rendering: 2-12ms per frame (well within 16ms budget)
- Circular buffer for metrics (O(1) insert, fixed memory)
- Array for logs (simpler, order matters for historical record)
- Storage quota: < 5 MB target (works on all browsers)

**Files Modified:**
- `/docs/technical/observability/developer-client.md` - Refactored and expanded (920 → 359 → 681 lines)

**Documentation Standard Achieved:**
- Focuses on architecture and design decisions (WHY/WHAT)
- Explains rationale and tradeoffs for key decisions
- Includes small conceptual code snippets only where helpful (circular buffer example, quota management pattern)
- No production-ready copy-paste implementations
- Actual codebase remains source of truth for implementation
- Follows project standard: "Code in technical docs should describe or demonstrate HOW something complex should be done, not have actual production code"

### 2025-10-27 - Developer Client - TypeScript Web UI for Debug Server

**Production-Quality Developer Tool Complete:**

Built a standalone TypeScript/React web application for monitoring C++ applications during development. Replaces the embedded HTML UI with a professional single-page application with advanced features.

**Technology Stack:**
- **React 18** with TypeScript for type-safe UI development
- **Vite** for fast development and optimized production builds
- **vite-plugin-singlefile** to bundle everything into a single HTML file
- **CSS Modules** for component-scoped styling
- **EventSource API** for Server-Sent Events streaming

**Application Features:**

**Real-Time Metrics Dashboard:**
- FPS and frame time monitoring (current, min, max)
- Draw call tracking
- Vertex and triangle count
- Updates at 10 Hz via SSE stream from debug server

**Live Log Viewer:**
- Color-coded log levels (DEBUG, INFO, WARN, ERROR)
- Category badges (Renderer, Physics, Network, etc.)
- Timestamps with file:line for warnings/errors
- Auto-scroll with 1000-log history buffer
- System logs for connection events

**Graceful Connection Handling:**
- Automatic reconnection when server restarts (built-in EventSource retry)
- Visual connection status indicator (green/yellow)
- System log entries for connect/disconnect events
- No manual intervention required during development cycles
- Handles multiple restart cycles seamlessly

**Developer Experience Improvements:**
- Inline source maps for debugging (TypeScript → browser dev tools)
- Single 614 KB HTML file (no external dependencies)
- Works via `file://` protocol (no web server needed)
- Type-safe interfaces matching C++ server output
- Strict TypeScript compilation (`noUnusedLocals`, `noUnusedParameters`)

**Build Integration:**
- Integrated into CMake build system
- Auto-builds on `make` in Debug/Development builds
- Output copied to `build/developer-client/index.html`
- npm install and Vite build happen automatically
- Skips gracefully if npm not installed

**Connection Management:**
- `ServerConnection` class wraps EventSource API
- Per-stream connection state tracking
- Callbacks for connect/disconnect events
- Error handling with JSON parse protection
- Support for multiple stream types (metrics, logs, future: profiler, events)

**Architecture:**
```
┌─────────────────────────────────────────────┐
│  Developer Client (TypeScript/React SPA)    │
│  - Metrics Dashboard                        │
│  - Log Viewer                               │
│  - Connection Status                        │
└──────────────────┬──────────────────────────┘
                   │ Server-Sent Events (SSE)
                   │ /stream/metrics (10 Hz)
                   │ /stream/logs (10 Hz)
┌──────────────────▼──────────────────────────┐
│  Debug Server (C++ cpp-httplib)             │
│  - Lock-free ring buffers                   │
│  - SSE streaming endpoints                  │
│  - Running in ui-sandbox/world-sim          │
└─────────────────────────────────────────────┘
```

**Usage Workflow:**
```bash
# Build C++ app with developer client
cd build && make

# Run application (debug server starts on port 8081)
./apps/ui-sandbox/ui-sandbox

# Open developer client in browser
open build/developer-client/index.html

# Restart app as many times as needed - client auto-reconnects
```

**Files Created:**
- `apps/developer-client/src/App.tsx` - Main application component
- `apps/developer-client/src/App.module.css` - Scoped styles
- `apps/developer-client/src/main.tsx` - Application entry point
- `apps/developer-client/src/services/ServerConnection.ts` - SSE connection manager
- `apps/developer-client/src/styles/globals.css` - Global theme variables
- `apps/developer-client/vite.config.ts` - Build configuration with inline source maps
- `apps/developer-client/tsconfig.json` - TypeScript compiler settings
- `apps/developer-client/package.json` - Dependencies (React, Vite, TypeScript)
- `apps/developer-client/index.html` - Vite entry point

**Build Configuration:**
- CMake target `developer-client` (ALL builds in Debug/Development)
- Runs `npm install` and `npm run build` automatically
- Copies output to `build/developer-client/`
- world-sim and ui-sandbox depend on developer-client target

**Design Decisions:**
- Single HTML file for portability (works without web server)
- Inline source maps (debugging without separate .map files)
- EventSource over WebSocket (simpler for one-way streaming, auto-reconnect)
- 1000-log buffer limit (prevents browser memory issues)
- System category for client-side events (connection status)
- Matching C++ log level strings (`WARN` not `WARNING`)

**Testing:**
- Verified metrics update in real-time at 10 Hz
- Confirmed logs stream with correct color coding
- Tested disconnect/reconnect with ui-sandbox restarts
- Validated source maps in browser dev tools
- Confirmed build integration with CMake

**Next Steps:**
- Add log filtering by category/level (UI controls)
- Add log search functionality
- Consider adding performance charts (FPS over time)
- Consider adding profiler stream visualization
- Add download logs as text file

### 2025-10-26 - Observability Web UI with Real-Time Logging

**Complete Observability Stack Operational:**

Extended the debug server with real-time log streaming and a tabbed web interface, providing full observability for development.

**Architecture - Lock-Free Performance Guarantee:**

**CRITICAL DESIGN CONSTRAINT: Performance > Complete Logs**
- Logger writes to lock-free ring buffer (~10-20ns, never blocks game thread)
- If ring buffer full (1000 entries): **oldest logs silently dropped**
- Zero mutex/locks in game thread path
- HTTP server reads from ring buffer at 10 Hz (throttled)

**LogEntry Structure** (`Foundation::LogEntry`):
```cpp
struct LogEntry {
    LogLevel level;           // Debug/Info/Warning/Error
    LogCategory category;     // Renderer/Physics/Audio/Network/Game/World/UI/Engine/Foundation
    char message[256];        // Formatted log message
    uint64_t timestamp;       // Unix timestamp in milliseconds
    const char* file;         // Source file (static string pointer)
    int line;                 // Line number
};
```

**Integration Flow:**
1. `LOG_INFO(Renderer, "message")` → Logger::Log()
2. Logger formats message, writes to console (colored)
3. Logger calls `debugServer->UpdateLog()` (lock-free, ~10-20ns)
4. DebugServer writes to `LockFreeRingBuffer<LogEntry, 1000>`
5. HTTP `/stream/logs` endpoint reads from buffer at 10 Hz
6. Browser receives Server-Sent Events with JSON log entries

**Web UI - Tabbed Interface:**

**Tab 1: Performance** (existing)
- Real-time metrics: FPS, frame time (min/max/current), draw calls, vertices, triangles
- Updates via `/stream/metrics` SSE endpoint (10 Hz)

**Tab 2: Logs** (NEW)
- Real-time log viewer with auto-scroll
- Color-coded by level:
  - Debug: Gray (#808080)
  - Info: White (#d4d4d4)
  - Warning: Yellow (#dcdcaa)
  - Error: Red (#f48771)
- Shows: timestamp, category, level, message
- File:line for warnings/errors
- Limit: 500 logs (prevents browser memory issues)
- Updates via `/stream/logs` SSE endpoint (10 Hz)

**HTTP Endpoints:**
- `GET /` - Tabbed web UI (HTML/CSS/JavaScript)
- `GET /api/health` - Health check (JSON)
- `GET /api/metrics` - Current metrics snapshot (JSON)
- `GET /stream/metrics` - Real-time metrics stream (SSE, 10 Hz)
- `GET /stream/logs` - Real-time log stream (SSE, 10 Hz) **NEW**

**Logger Integration:**
- Added `Logger::SetDebugServer(DebugServer*)` static method
- Logger stores static pointer to debug server
- On each log call, sends to debug server (only in DEVELOPMENT_BUILD)
- Conversion between `foundation::` and `Foundation::` enums
- Properly disconnects on shutdown (prevents use-after-free)

**ui-sandbox Wiring:**
```cpp
// After creating debug server
foundation::Logger::SetDebugServer(&debugServer);

// Before destroying debug server
foundation::Logger::SetDebugServer(nullptr);
```

**Files Modified/Created:**
- `libs/foundation/debug/debug_server.{h,cpp}` - Added LogEntry struct, UpdateLog(), /stream/logs endpoint
- `libs/foundation/debug/debug_server.cpp` - Rewrote HTML UI with tabs, log viewer, SSE streaming
- `libs/foundation/utils/log.{h,cpp}` - Added DebugServer integration, enum conversion
- `apps/ui-sandbox/main.cpp` - Wired Logger to DebugServer

**Testing:**
- Verified logger connects to debug server on startup
- Confirmed logs stream to browser in real-time
- Tested tab navigation (Performance ↔ Logs)
- Verified color-coded log levels
- Confirmed auto-scroll and 500-log limit
- Tested under load: no frame drops, logs may be dropped (by design)

**Performance Characteristics:**
- Game thread log overhead: ~10-20ns (lock-free write to ring buffer)
- HTTP streaming: 10 Hz (not real-time, throttled to prevent bandwidth issues)
- If logging faster than HTTP can consume: oldest logs dropped silently
- Zero performance impact even if debug server is slow/stuck

**Usage:**
```bash
# Run ui-sandbox (debug server on port 8081 by default)
./ui-sandbox

# Open web UI in browser
open http://localhost:8081

# Switch between Performance and Logs tabs
# Logs stream in real-time with color coding
```

**Next Steps:**
- Consider adding log filtering in web UI (by category/level)
- Consider adding log search functionality
- Consider adding download logs as text file

### 2025-10-26 - Structured Logging System Implementation

**Core Engine Pattern Complete:**

Implemented a production-ready structured logging system for the entire project, providing organized diagnostic output with categories and log levels.

**System Architecture:**

**Logger Class** (`libs/foundation/utils/log.{h,cpp}`):
- Four log levels: Debug, Info, Warning, Error
- Nine categories: Renderer, Physics, Audio, Network, Game, World, UI, Engine, Foundation
- Per-category level filtering (set different verbosity for each system)
- Automatic timestamping (HH:MM:SS format)
- ANSI color codes for terminal output (gray/white/yellow/red)
- File and line number capture for warnings and errors

**Convenience Macros:**
```cpp
LOG_DEBUG(category, format, ...)
LOG_INFO(category, format, ...)
LOG_WARNING(category, format, ...)
LOG_ERROR(category, format, ...)
```

**Build Configuration:**
- Development builds: All log levels available, `DEVELOPMENT_BUILD` flag enables Debug/Info/Warning
- Release builds: Only Error logs remain, Debug/Info/Warning compile to `((void)0)`
- CMake automatically sets flag for Debug and RelWithDebInfo build types

**Usage Examples:**
```cpp
LOG_INFO(Renderer, "Initializing renderer: %dx%d", width, height);
LOG_ERROR(Network, "Failed to connect to server");
LOG_DEBUG(Physics, "Tick took %f ms", deltaTime);
```

**Output Format:**
```
[19:08:10][UI][INFO] UI Sandbox - Component Testing & Demo Environment
[19:08:10][Renderer][INFO] OpenGL Version: 4.1 ATI-7.0.23
[19:08:11][Foundation][INFO] Debug server: http://localhost:8081
```

**Design Decision - Macro Naming:**

Chose **unprefixed global macros** (`LOG_ERROR` not `WSIM_LOG_ERROR`) for developer experience:
- **Pros**: Cleaner code, better readability, shorter is better for ubiquitous operations
- **Cons**: Potential conflicts with other libraries defining similar macros
- **Mitigation**: Game project (not library), we control dependencies, can refactor if needed
- **Documented**: Tradeoff explicitly documented in `/docs/technical/logging-system.md`

**Integration:**
- ui-sandbox fully converted to use logging system (replaced all `std::cout`/`std::cerr`)
- Foundation library exports logger for use by all other libraries
- Initialized in `main()` before any other systems

**Testing:**
- Verified colored output with timestamps in terminal
- Confirmed different categories display correctly
- Tested log level filtering (Debug logs visible in development builds)
- Verified ANSI color codes work on macOS terminal

**Future HTTP Streaming Integration:**

Documentation includes design for lock-free ring buffer + Server-Sent Events streaming to external debug app (from `/docs/technical/observability/developer-server.md`), to be implemented when needed.

**Files Created/Modified:**
- `libs/foundation/utils/log.h` - Logger class, enums, macros (NEW)
- `libs/foundation/utils/log.cpp` - Implementation with console output (NEW)
- `libs/foundation/CMakeLists.txt` - Added log.cpp, DEVELOPMENT_BUILD flag
- `apps/ui-sandbox/main.cpp` - Converted all output to logging system
- `docs/technical/logging-system.md` - Added macro naming convention section

**Next Engine Pattern:**
String hashing system (FNV-1a with compile-time hashing)

### 2025-10-26 - Pixel-Perfect UI Rendering & Window Sizing

**Fixed Critical Rendering Bug:**

The primitive rendering system was using a hardcoded 800x600 virtual coordinate system, causing shapes to physically change pixel dimensions when the window was resized. This violated the design specification for 1:1 pixel mapping.

**Root Cause:**
- Projection matrix was `ortho(0, 800, 600, 0)` regardless of actual framebuffer size
- `Rect(50, 50, 200, 100)` would be 320px wide in an 1280x720 window, but 640px wide in a 2560x1440 window
- Shapes scaled with window resize, breaking pixel-perfect rendering

**Fix Applied:**
- Changed projection matrix to use actual framebuffer dimensions: `ortho(0, m_viewportWidth, m_viewportHeight, 0)`
- Added `SetViewport(width, height)` to BatchRenderer and Primitives API
- Called `SetViewport()` on window creation and framebuffer resize callback
- Now `Rect(50, 50, 200, 100)` is **always exactly 200×100 pixels**, regardless of window size

**UI Sandbox Improvements:**
- Window now launches at 80% of screen size (was hardcoded 800x600)
- Queries primary monitor via GLFW to calculate appropriate initial size
- Created demo system structure (`demos/demo.h`, `demos/shapes_demo.cpp`)
- Moved rendering code from `main.cpp` to proper demo implementation
- Console output shows screen and window dimensions on startup

**Industry Standard Alignment:**
- RmlUI uses pixel coordinates with 1:1 mapping (per our documentation)
- ImGui uses pixel coordinates with 1:1 mapping
- Unity UI default is "Constant Pixel Size" mode
- Our implementation now matches these standards

**Files Modified:**
- `libs/renderer/primitives/batch_renderer.{h,cpp}` - Added viewport tracking, fixed projection matrix
- `libs/renderer/primitives/primitives.{h,cpp}` - Exposed SetViewport() API
- `apps/ui-sandbox/main.cpp` - Added monitor querying, demo system integration, viewport updates
- `apps/ui-sandbox/demos/demo.h` - Created demo interface (NEW)
- `apps/ui-sandbox/demos/shapes_demo.cpp` - Implemented shapes demo (NEW)
- `apps/ui-sandbox/CMakeLists.txt` - Added shapes_demo.cpp to build

**Test Results:**
```
Screen: 3200x1800
Window: 2560x1440 (80% of screen)
```

Shapes now maintain constant pixel dimensions when window is resized. ✅

### 2025-10-27 - UI Sandbox Implementation + Lock-Free Performance Monitoring

**UI Sandbox Foundation - Fully Operational:**

Built complete ui-sandbox development tool with working primitive rendering and real-time performance monitoring:

**Primitive Rendering API Implemented:**
- `DrawRect()`, `DrawLine()`, `DrawRectBorder()` - Basic 2D shape primitives
- Batching system with OpenGL 3.3 shaders (vertex + fragment)
- Batch accumulator minimizes draw calls (single draw per batch)
- Transform and scissor stacks (for world-space rendering and clipping)
- Color type with common presets (Red, Green, Blue, etc.)
- Rect type with collision helpers (Contains, Intersects, Intersection)

**Performance Monitoring System:**
- **Lock-free ring buffer** (atomic operations only, zero mutex contention)
- HTTP Debug Server on port 8081 using cpp-httplib
- REST endpoints: `/api/health`, `/api/metrics`
- Server-Sent Events stream: `/stream/metrics` (10 Hz updates)
- HTML UI at `http://localhost:8081` with live metrics
- Metrics tracked: FPS, frame time (min/max/current), draw calls, vertices, triangles

**Critical Architecture Fix:**
- Initial implementation used `std::mutex` (WRONG - could block game thread!)
- Replaced with lock-free ring buffer per observability spec
- Game thread writes: ~10-20 nanoseconds (was 100-1000ns uncontended, 1-10ms contended)
- HTTP thread reads: ~10-20 nanoseconds
- **Zero possibility of frame drops from monitoring** ✅

**Performance Test Results:**
- Normal operation: **~1370 FPS** (0.73ms frame time)
- Stress test (50 concurrent curl requests): **9009 FPS** (0.11ms frame time)
- Frame time range: 0.08ms - 2.34ms (max likely OS scheduler)
- Draw calls: 1 (batching working correctly)
- **No frame drops observed under HTTP load** ✅

**Files Created (17 files):**
- `libs/foundation/math/types.h` - GLM type aliases (Vec2, Vec3, Mat4)
- `libs/foundation/graphics/{color.h, rect.h}` - Core graphics types
- `libs/foundation/metrics/performance_metrics.{h,cpp}` - Metrics data structure + JSON serialization
- `libs/foundation/debug/debug_server.{h,cpp}` - HTTP server with SSE streaming
- `libs/foundation/debug/lock_free_ring_buffer.h` - Lock-free template from observability spec
- `libs/renderer/primitives/primitives.{h,cpp}` - Public 2D drawing API
- `libs/renderer/primitives/batch_renderer.{h,cpp}` - OpenGL batching implementation
- `libs/renderer/metrics/metrics_collector.{h,cpp}` - Frame timing + stats collection
- `apps/ui-sandbox/main.cpp` - Complete rewrite with metrics integration

**Build System:**
- vcpkg.json baseline updated (8f54ef5453e7e76ff01e15988bf243e7247c5eb5)
- CMake configured with toolchain
- All dependencies installed (GLFW, GLEW, GLM, cpp-httplib)
- Foundation library changed from INTERFACE to regular library

**Testing:**
```bash
# Run ui-sandbox with debug server (default port 8081)
./ui-sandbox

# Query current metrics
curl http://localhost:8081/api/metrics
# {"fps": 1369.86, "frameTimeMs": 0.73, "drawCalls": 1, ...}

# Stream live metrics (10 updates/second)
curl -N http://localhost:8081/stream/metrics

# Open browser for visual monitoring
open http://localhost:8081
```

**Key Architectural Decisions:**
- Lock-free observability is **non-negotiable** for zero-overhead monitoring
- ui-sandbox is always a dev tool (no Release build guards needed)
- Default port 8081 for ui-sandbox debug server
- Primitive API as foundation for both custom rendering AND RmlUI backend

**Next Steps:**
1. Add text rendering to Primitive API (basic font support)
2. Integrate RmlUI for complex UI panels
3. Implement RmlUI backend using Primitive API
4. Build developer client (TypeScript/Vite) for advanced metrics visualization

### 2025-10-26 - UI Framework Architecture - Complete Design

**Critical Gap Addressed:**

Comprehensive planning exists for vector graphics rendering and procedural tile systems, but **no technical design for UI framework** - a foundational requirement for ui-sandbox and complex game UI (inventory grids, skill trees, resource management).

**Production game context established:** This is not a learning project - need production-quality UI for complex management game with thousands of dynamic UI elements.

**User Context:**
- Web/React developer background (familiar with declarative UI)
- Previous C++ project used modern designated initializer syntax (`.position = value`)
- Hit scrolling container issues (performance/clipping in OpenGL)
- Wants crisp text rendering matching vector aesthetic

**Documentation Created** (`/docs/technical/ui-framework/`):

**Seven comprehensive design documents:**

1. **INDEX.md** - Navigation hub for UI framework documentation
   - Desired API style examples (CSS-like `.Args{}` syntax)
   - Integration with observability system
   - Common UI patterns (menus, forms, HUD)

2. **ui-architecture-fundamentals.md** - Foundational concepts for production games
   - Immediate vs retained mode explained in React/web terms
   - Scene graphs = React's virtual DOM
   - What production games actually use (Unity, Unreal, indies)
   - RmlUI as HTML/CSS for C++ games
   - Clear recommendation: Retained mode for complex game UI

3. **library-options.md** - Initial comparative analysis (6 libraries)
   - Later superseded by fundamentals doc with production focus

4. **integration-analysis.md** - Technical integration deep dive
   - Immediate vs retained mode in React terms
   - OpenGL rendering models (who draws what)
   - Transitive dependencies for each library
   - Rendering conflict analysis (NanoVG issues)
   - Backend implementation examples
   - Dependency table (RmlUI: FreeType, NanoGUI: NanoVG+Eigen)

5. **library-isolation-strategy.md** - Risk mitigation and architecture isolation
   - Interface pattern to isolate RmlUI from game code
   - What CAN be isolated (game logic, event handlers)
   - What CANNOT be isolated (.rml files, data binding syntax)
   - Hidden constraints (threading, memory management, font rendering)
   - Conflicts with project goals analysis
   - Migration cost assessment (1-2 weeks simple, 4-8 weeks complex)
   - Prototype-first recommendation

6. **rendering-boundaries.md** - Critical architectural boundaries
   - **The "two different APIs" problem identified**
   - RmlUI for screen-space panels only (menus, inventory, skill trees)
   - Custom rendering for game world (tiles, entities)
   - Custom rendering for world-space UI (health bars, tooltips)
   - **Solution: Unified Primitive Rendering API**
   - Complete render loop architecture
   - Real-world examples (RimWorld, Factorio, Unity, Unreal)

7. **primitive-rendering-api.md** - Foundation layer design
   - Unified API for all 2D drawing (DrawRect, DrawText, DrawTexture)
   - Used by RmlUI backend, game rendering, world-space UI
   - Immediate mode API, retained mode implementation (batching)
   - Scissor/clipping stack for scrollable containers
   - Transform stack for world-space rendering
   - Integration with existing renderer and vector graphics
   - Performance targets (<1ms per frame for all primitives)
   - Complete code examples (health bars, tooltips, minimap)

8. **rmlui-integration-architecture.md** - Complete integration design
   - Multi-layer architecture (game → interface → adapter → RmlUI → primitives)
   - IUISystem, IDocument, IElement abstract interfaces
   - RmlUI adapter hidden in .cpp files (game never sees RmlUI headers)
   - Renderer backend (RmlUI geometry → Primitives API)
   - Three usage patterns: XML, programmatic, hybrid
   - Complete game loop integration example
   - CMake configuration with private RmlUI linking
   - Testing strategy (unit tests with mock, integration tests with real)
   - Migration strategy (game code unchanged, rewrite adapter only)

**Key Architectural Decisions:**

**1. RmlUI for Screen-Space Complex UI**
- HTML/CSS-like markup for complex layouts (inventory grids, skill trees)
- Flexbox layout engine (handles nested containers automatically)
- Can be used programmatically (NO .rml files required)
- Isolated via interface layer (game code never depends on RmlUI)

**2. Unified Primitive Rendering API**
- **Solves "two different APIs for rectangles" problem**
- One DrawRect/DrawText/DrawTexture API used by everything:
  - RmlUI backend
  - Game world rendering
  - World-space UI (health bars)
  - Custom UI components
- Batching implementation (minimize draw calls)
- Integration with existing renderer

**3. Clear Rendering Boundaries**
- **RmlUI**: Screen-space panels only (menus, inventory, dialogs)
- **Custom/Primitives**: Game world + world-space UI + simple HUD
- **Vector Graphics**: Complex SVG entities (trees, decorations)
- No overlap or confusion about which system to use

**4. Isolation Strategy**
- Game code depends on IUISystem/IDocument/IElement interfaces
- RmlUI adapter hidden in private .cpp files
- CMake links RmlUI privately (not exposed to game)
- Migration cost: Rewrite adapter (~500 lines), game code unchanged

**Critical Insights:**

**Production Game Requirements Clarified:**
- Not a learning project or toy
- Complex management game UI (thousands of elements)
- Inventory grids, skill trees, resource management panels
- Performance critical (60 FPS with dynamic updates)

**RmlUI Programmatic API Discovery:**
- Can create all UI from C++ (NO .rml files required)
- Avoids markup file lock-in
- Enables `.Args{}` wrapper pattern
- Still get flexbox layout engine benefits

**Text Rendering:**
- RmlUI requires FreeType (can't avoid)
- Can write custom font backend using msdfgen for SDF fonts
- Integration point with vector graphics system

**Scrolling Containers:**
- OpenGL scissor test (hardware clipping)
- RmlUI handles automatically
- Primitives API exposes PushScissor/PopScissor for custom usage

**Next Steps:**

1. ✅ **Complete architecture documentation** (DONE)
2. **Prototype RmlUI integration** (1-2 weeks)
   - Implement primitive rendering API
   - Build RmlUI backend + isolation layer
   - Create one complex UI panel (inventory or skill tree)
   - Validate performance and integration
3. **Evaluate prototype results**
   - Does flexbox handle layouts?
   - Is performance acceptable?
   - Are constraints manageable?
4. **Make final decision**
   - Commit to RmlUI if prototype succeeds
   - Build custom if critical issues found

**Documentation Organization:**
- Created `/docs/technical/ui-framework/` subdirectory
- Updated `/docs/technical/INDEX.md` with UI Framework section
- All documents cross-referenced and navigable

### 2025-10-26 - OpenGL + RmlUI Implementation Guide - Production-Ready Rendering Layer

**Critical Missing Piece:**

Architecture was complete, but **no implementation guidance** for actually building the OpenGL rendering layer with RmlUI integration. User asked: "How should we set up our rendering layer according to RmlUI best practices? Do they have a guide for a production ready game for the OpenGL setup?"

**Research Conducted:**

Comprehensive research of RmlUI's official documentation, reference implementations, and production best practices:

1. **RmlUI Official Documentation** (mikke89.github.io/RmlUiDoc)
   - RenderInterface specification (`<RmlUi/Core/RenderInterface.h>`)
   - Integration guide and main loop patterns
   - Troubleshooting and common mistakes
   - Rendering conventions and coordinate system requirements

2. **GL3 Reference Backend Analysis** (`RmlUi_Renderer_GL3.cpp`)
   - Complete class structure and implementation patterns
   - Vertex buffer management (VAO/VBO/IBO)
   - Shader architecture (9 programs for various effects)
   - State backup/restore implementation
   - Scissor region handling with Y-flip
   - Transform dirty flag pattern

3. **Production Integration Patterns**
   - Main loop order (Input → Update → Render)
   - Initialization sequence (interfaces → initialize → context → fonts → documents)
   - State management requirements
   - Performance profiling approaches

**Documentation Created:**

**opengl-rmlui-implementation-guide.md** - Comprehensive production-ready implementation guide (~2000 lines)

**10 Major Sections:**

1. **OpenGL Rendering Architecture**
   - Complete render pipeline (world → world UI → screen UI)
   - Three-layer architecture (RmlUI → Backend → Primitives → OpenGL)
   - Batching strategy decision (where to batch, how it works)

2. **Coordinate System Conventions**
   - RmlUI vs OpenGL origin mismatch (top-left vs bottom-left)
   - Y-axis flipping for projection matrix
   - Scissor region Y-coordinate transformation
   - Color space (sRGB with premultiplied alpha)
   - Blend function: `glBlendFunc(GL_ONE, GL_ONE_MINUS_SRC_ALPHA)`
   - Face culling (CCW winding)

3. **RmlUI Backend Implementation**
   - Complete `RmlUIBackend` class implementing `Rml::RenderInterface`
   - Geometry compilation strategy (immediate GPU upload with VAO/VBO/IBO)
   - `CompileGeometry()` implementation with vertex attributes
   - `RenderGeometry()` options (direct OpenGL vs Primitive API)
   - Texture management (`LoadTexture()` and `GenerateTexture()`)
   - Scissor implementation with Y-flip
   - Transform support with dirty flags

4. **Primitive API OpenGL Implementation**
   - `BatchAccumulator` class design
   - Batching by texture/state/transform/scissor
   - Flush triggers (state changes, max batch size, frame end)
   - Vertex buffer strategy (dynamic upload, capacity management)
   - Draw call accumulation and rendering

5. **Integration Patterns**
   - **Critical main loop order** (violations cause crashes/glitches)
   - Initialization sequence (order matters!)
   - Shutdown sequence (backend must outlive RmlUI)
   - Input injection (RmlUI doesn't convert keys to text!)
   - Viewport handling on resize

6. **State Management** - **CRITICAL**
   - Why state backup/restore is mandatory
   - Complete `GLState` structure (20+ state variables)
   - `BackupGLState()` implementation
   - `RestoreGLState()` implementation
   - `BeginFrame()` / `EndFrame()` lifecycle

7. **Production Best Practices**
   - Always backup/restore state (non-negotiable)
   - Preserve render order (never batch/reorder RmlUI calls)
   - Handle viewport changes correctly
   - Use visual testing suite
   - Integrate RmlUI debugger
   - Profile early and often
   - Load fonts before documents
   - Handle interface lifetimes correctly
   - Implement high-resolution timer
   - Copy reference backend, don't link it

8. **Common Pitfalls** (10 documented issues)
   - Face culling blank screen (DirectX vs OpenGL winding)
   - Upside-down UI (forgot Y-flip)
   - Scissor regions incorrect (forgot Y-flip)
   - Crash on shutdown (destroyed backend too early)
   - Text not rendering (fonts not loaded)
   - Slow animations (low-resolution timer)
   - State corruption (no backup/restore)
   - Modifying elements after Update (causes crashes)
   - Incorrect initialization order
   - Premultiplied alpha confusion

9. **Performance Considerations**
   - Expected performance (reference vs batched)
   - Profiling strategy (separate Update vs Render time)
   - Optimization targets (< 2ms for complex UI)
   - Batching effectiveness measurement
   - Memory usage expectations

10. **Testing and Validation**
    - RmlUI visual test suite usage
    - Integration testing examples
    - Debug visualization
    - Logging and diagnostics

**Key Technical Discoveries:**

**RmlUI Reference Backend Does NOT Batch:**
- Each `RenderGeometry()` call = one draw call
- Prioritizes correctness and transform flexibility
- Simple, battle-tested approach
- **Our architecture batches at Primitive API layer below**

**Critical Coordinate System Details:**
```cpp
// Projection matrix MUST flip Y-axis
glm::ortho(0, width, height, 0, -1, 1);  // Note: bottom/top swapped

// Scissor regions need Y-flip
int flippedY = viewportHeight - region.p1.y;
glScissor(region.p0.x, flippedY, width, height);
```

**State Management is Non-Negotiable:**
- Must backup/restore 20+ OpenGL state variables
- Reference backend does comprehensive state preservation
- Failure causes subtle rendering corruption bugs
- `BeginFrame()` → backup + setup, `EndFrame()` → restore

**Main Loop Order is Critical:**
```cpp
// CORRECT order (violations cause crashes/glitches):
ProcessInput();           // 1. Input BEFORE update
UpdateUIDataBindings();   // 2. Modify elements
context->Update();        // 3. Update (resolves layout)
// 4. NEVER modify elements here!
context->Render();        // 5. Render
```

**Initialization Order Matters:**
```cpp
// CORRECT sequence:
Rml::SetRenderInterface(backend);   // 1. Set interfaces
Rml::SetSystemInterface(&system);
Rml::Initialise();                  // 2. Initialize
CreateContext();                    // 3. Create context
Rml::LoadFontFace("font.ttf");      // 4. Load fonts
context->LoadDocument("menu.rml");  // 5. Load documents
```

**Batching Strategy Decision:**
- **Reference backend**: No batching (immediate rendering)
- **Our architecture**: Batch at Primitive API layer
- RmlUI backend uploads geometry to GPU (like reference)
- But calls Primitive API instead of raw OpenGL
- Primitive API accumulates and batches draw calls
- **Result**: Battle-tested geometry compilation + performance batching

**Performance Targets:**
- Simple UI: < 0.5ms per frame
- Complex UI (inventory grid): < 2ms per frame
- Expected batching ratio: 5-10x (1000 calls → 100 draw calls)

**Production Patterns from Reference Backend:**
- `GL_STATIC_DRAW` for vertex/index data (RmlUI guarantees immutability)
- Comprehensive state backup (blend, depth, stencil, culling, scissor, viewport, bindings)
- Y-flip transformation for scissor regions
- Clamping scissor to viewport (prevents WebGL validation errors)
- Dirty flag pattern for transform matrices
- Per-program uniform location caching

**Documentation Updated:**
- Updated `INDEX.md` status to "Implementation Phase: Architecture complete"
- Added implementation guide to "Implementation Guides" section
- Updated "Next Steps" with concrete implementation tasks
- Added revision history entry

**Next Steps:**

Architecture and implementation guide complete. Ready to begin coding:

1. **Implement Primitive Rendering API** (`libs/renderer/`)
   - BatchAccumulator for geometry batching
   - OpenGL shader setup (vertex + fragment shaders)
   - State management and batching triggers

2. **Implement RmlUI Backend** (`libs/ui/src/rmlui/`)
   - RmlUIBackend class implementing Rml::RenderInterface
   - Geometry compilation (VAO/VBO/IBO)
   - Texture loading and management
   - State backup/restore (critical!)

3. **Integration Testing**
   - Load simple RML document (colored rectangles)
   - Test scissor regions (scrolling containers)
   - Test transforms (CSS transforms)
   - Validate against RmlUI visual test suite

### 2025-10-26 - Procedural Tile System Game Design Documentation

**Major Architectural Clarification:**

Comprehensive game design documentation for the procedural tile rendering system. **Critical discovery**: Tiles are procedurally generated in code (not SVG-based), with SVG assets serving as decorations and entities placed on top of the procedural ground.

**Core Innovation - Biome Influence Percentage System:**

Tiles don't have a single "type" but instead have percentage influences from multiple biomes:
```
Example: { meadow: 80%, forest: 20% }
- Ground: 80% grass appearance, 20% forest floor appearance
- Entities: 80% wildflower spawn probability, 20% pine tree spawn probability
- Movement speed: Interpolated between meadow and forest values
```

This creates **natural ecotones** (transition zones) hundreds of tiles deep between biomes, with gradual species mixing and visual blending. Every forest-meadow edge looks different, every coastline is unique.

**Game Design Documentation Created** (7 documents):

**Core Tile System** (`/docs/design/`):
1. `visual-style.md` - Overall aesthetic direction: hand-crafted feel, recognizable biomes, organic appearance
2. `biome-ground-covers.md` - Seven ground cover types (grass, forest floor, dirt, sand, rock, wetland, water)
3. `biome-influence-system.md` - Percentage-based biome blending, natural ecotone creation
4. `tile-transitions.md` - Visual appearance of biome transition zones (complete rewrite for percentage system)
5. `procedural-variation.md` - Creating unique tiles while maintaining biome recognizability

**SVG Asset Organization** (`/docs/design/features/vector-graphics/`):
6. `svg-decorations.md` - SVG assets as placed objects (flowers, trees, boulders)
7. `svg-texture-patterns.md` - SVG patterns as fills for code-drawn shapes (brick, wood, concrete)

**Documentation Index Updates**:
- Updated `/docs/design/INDEX.md` with "Visual Design & Procedural Tile System" section
- Updated vector graphics section with organized SVG documentation links

**Three Distinct SVG Use Cases Identified:**

1. **Decorations/Entities**: Placed objects on top of procedural tiles
   - Ground decorations: flowers, pebbles, grass tufts (5-10 per tile)
   - Standing entities: trees, bushes, boulders (0-3 per tile)
   - Placement follows biome influence percentages
   - Biome-appropriate spawning (meadow flowers only in meadow-influenced tiles)

2. **Texture Patterns**: Seamlessly tiling fills for code-drawn shapes
   - Building materials: brick, wood planks, concrete, thatch
   - Terrain features: cobblestone paths, rock formations
   - Any shape/size polygon filled with hand-crafted texture
   - Pattern must tile perfectly (edges match)

3. **Animated Vegetation**: Spline-based deformation (documented previously in animated-vegetation.md)
   - Grass swaying, tree movement, player interaction
   - Real-time Bezier curve manipulation

**Key Terminology Clarifications:**

- **Ground Covers**: Physical surface types (grass, sand, rock) - permanent, code-generated
- **Biomes**: Ecological zones that determine which ground covers appear and which decorations spawn
- **Tiles**: Individual game world cells with multiple biome influence percentages
- **Ecotones**: Natural transition zones between biomes (emergent from percentage system)
- **Decorations**: Small SVG objects (flowers, pebbles)
- **Entities**: Larger SVG objects (trees, boulders, creatures)
- **Texture Patterns**: Seamlessly tiling SVG patterns for filling shapes

**Visual Rendering Layers** (bottom to top):
1. Procedural ground covers (code-generated, biome-blended)
2. SVG texture pattern fills (code-drawn shapes with SVG fills)
3. Ground SVG decorations (flowers, pebbles)
4. Standing SVG entities (trees, structures)
5. Animated SVG elements (swaying grass, trees)

**Deterministic Variation System:**

- Each tile gets deterministic seed from world position (x, y)
- Same position always generates same appearance
- Color variation within biome palette (±10-20% lightness/saturation)
- Entity placement varies (rotation, scale, position)
- Balance: recognizable biomes with endless visual variety
- Multiplayer compatible (all clients see same world)

**Design Philosophy Established:**

- **Hand-crafted illusion**: Player should think "someone carefully designed this", not "obviously procedural"
- **Recognizable not readable**: Biomes must be instantly identifiable by players
- **Variation within coherence**: Every tile unique, but biome identity maintained
- **Performance in technical docs**: Game design docs focus on player experience, not implementation
- **Separation of concerns**: Design docs describe "what/why", technical docs describe "how"

**Iterative Refinement Process:**

Multiple rounds of user feedback refined the documentation:
- Changed "readable" → "recognizable" (it's a game, not text)
- Removed performance concerns from design docs
- Removed prototyping plans from design docs
- Changed "terrain types" → "tile types" → "ground covers" (terminology evolution)
- Removed snow as ground cover (now seasonal overlay system)
- Removed code examples from design docs (belongs in technical docs)
- Split SVG documentation by use case (decorations vs patterns vs animation)

**Open Questions Documented** (for future technical design):

1. Color variation ranges (how much can grass green vary?)
2. Entity density variation (fixed or varied per tile?)
3. Scale variation ranges (trees 80%-120% of base?)
4. Cross-tile decoration continuity (coordinate or independent?)
5. Regional vs per-tile variation (macro trends or purely local?)
6. Pattern library size (how many texture patterns needed?)
7. LOD transition smoothness (fade decorations gracefully?)

**Next Steps:**

1. Create technical design documents for tile system implementation
2. Define edge blending algorithms (geometric, alpha, marching squares)
3. Specify procedural variation implementation (noise functions, seed-based generation)
4. Document terrain layer composition system
5. Specify SVG-tile integration architecture
6. Prototype procedural tile rendering in ui-sandbox

### 2025-10-24 - Vector Graphics System Research & Documentation

**Vector Graphics Rendering Strategy Complete:**

Comprehensive research and documentation phase for vector graphics rendering system. Analyzed approaches from multiple game engines (Godot, Unity, Bevy, Phaser, LibGDX) and created detailed comparative analysis of all key components.

**Documentation Created** (18 documents):

**Technical Documentation** (`/docs/technical/vector-graphics/`):
1. `INDEX.md` - Navigation hub for all vector graphics documentation
2. `architecture.md` - Four-tier rendering system (static, semi-static, dynamic, GPU compute)
3. `tessellation-options.md` - Comparative analysis: libtess2 vs Earcut vs Poly2Tri vs custom ear clipping
4. `svg-parsing-options.md` - Comparative analysis: NanoSVG vs LunaSVG vs PlutoVG vs custom parser
5. `rendering-backend-options.md` - Comparative analysis: NanoVG vs Blend2D vs custom batched renderer vs Vello
6. `batching-strategies.md` - GPU batching techniques, streaming VBOs, texture atlasing
7. `animation-system.md` - Spline-based deformation for grass/trees, wind simulation, trampling
8. `collision-shapes.md` - Dual representation (render geometry vs physics shapes)
9. `lod-system.md` - Level of detail strategies for zoom-based rendering
10. `memory-management.md` - Memory architecture across all tiers (~350 MB budget)
11. `performance-targets.md` - Performance budgets, profiling methodology (60 FPS @ 10k entities)
12. `asset-pipeline.md` - Moved from root, updated with comprehensive cross-references

**Game Design Documentation** (`/docs/design/features/vector-graphics/`):
13. `README.md` - Asset creation workflow for artists, SVG guidelines, procedural variation
14. `animated-vegetation.md` - Grass swaying, tree movement, player interaction behavior
15. `environmental-interactions.md` - Trampling mechanics, harvesting, wind effects

**Index Updates**:
16. Updated `/docs/technical/INDEX.md` with vector graphics section
17. Updated `/docs/design/INDEX.md` with vector graphics features

**Key Architectural Decisions**:

- **Four-Tier System**: Static backgrounds (pre-rasterized) → Semi-static structures (cached meshes) → Dynamic entities (real-time tessellation) → GPU compute (future)
- **Desktop-First**: OpenGL 3.3+ target, leverage full desktop GPU capabilities
- **CPU Tessellation Primary**: Proven approach (Godot, Unity, Phaser pattern), defer GPU compute to Tier 4
- **Custom Batched Renderer Recommended**: Best fit for 10,000+ dynamic entities @ 60 FPS
- **Hybrid Parsing**: NanoSVG (already in project) + custom metadata parsing for game data
- **Spline-Based Animation**: Real-time Bezier curve deformation for organic movement
- **Dual Geometry**: Separate render (complex) vs collision (simplified) shapes

**Comparative Analysis Completed**:
- Each component analyzed with 3+ library options plus "no library" custom implementation
- Objective pros/cons for all options
- Decision criteria frameworks (not decisions)
- Performance estimates and complexity assessments

**Performance Targets Defined**:
- 60 FPS with 10,000+ animated entities
- <2ms tessellation budget
- <100 draw calls per frame
- ~350 MB memory budget

**Next Steps**:
1. Begin prototyping in ui-sandbox (Phase 1: Basic tessellation + rendering)
2. Test tessellation options with real SVG assets
3. Validate performance assumptions
4. Make library selection decisions based on prototype results
5. Implement core rendering pipeline

### 2025-10-24 - Networking & Multiplayer Architecture

**Client/Server Architecture Finalized:**
- Two-process design from day one: `world-sim` (client) + `world-sim-server` (headless)
- Server spawns only when needed (new game/load game), not during main menu
- Client manages server lifecycle: spawn, health monitoring, graceful shutdown
- Process management handles crash detection, zombie prevention, cross-platform spawning

**Network Protocol Defined:**
- HTTP (REST) for control plane: create game, load game, chunk requests, health checks
- WebSocket for real-time gameplay: 60 Hz entity updates, player input, world events
- Hybrid approach: Control vs. data plane separation
- JSON messages initially, binary protocol (MessagePack/Protobuf) for future optimization

**Colony Sim Synchronization Strategy:**
- Four object types: Terrain (rarely changes), Flora (event-based), Structures (deltas), Entities (60 Hz)
- Batch updates for mass events: Plant plagues, fires, meteors use efficient area mutations
- Chunk-based world streaming: Client requests chunks as viewport moves, aggressive LRU caching
- SVG assets local to client, server only sends metadata (position, rotation, variant seed)

**HTTP Debug Server Specification:**
- Separate debugging system on port 8080 (independent of game server on port 9000)
- Server-Sent Events (SSE) for real-time metrics streaming at configurable rates (10 Hz default)
- Web-based debug app (TypeScript + Vite) with custom Canvas chart rendering
- Lock-free ring buffers for metrics collection (game thread writes, server thread reads)
- Rate-limited streams prevent bandwidth issues: metrics 10 Hz, logs 20 Hz throttled, profiler 5 Hz

**Technical Documentation Created:**
- `/docs/design/features/debug-server/README.md` - Debug server game design doc
- `/docs/design/features/multiplayer/README.md` - Multiplayer architecture game design doc
- `/docs/technical/http-debug-server.md` - Debug server implementation design
- `/docs/technical/multiplayer-architecture.md` - Client/server protocol and synchronization
- `/docs/technical/process-management.md` - Cross-platform process lifecycle management

**Key Technical Decisions:**
- **cpp-httplib** chosen for both game server and debug server (header-only, SSE support, simple integration)
- Server-Sent Events preferred over WebSocket for debug server (one-way streaming, simpler, auto-reconnect)
- WebSocket required for game server (bidirectional, low-latency gameplay)
- Process spawning: fork/exec on Unix, CreateProcess on Windows
- Health monitoring: HTTP polling every 5s + PID checks for crash detection

**Library Organization Clarified:**
- `game-systems` is SERVER ONLY (colony simulation logic, must not depend on renderer)
- `renderer` and `ui` are CLIENT ONLY (never linked by server)
- `world` is SHARED (procedural generation algorithms)
- `engine/shared`, `engine/client`, `engine/server` split for clear separation

**Next Session Should:**
1. Begin implementing process management (client spawning server)
2. Set up cpp-httplib in vcpkg.json
3. Create basic HTTP server skeleton in `world-sim-server`
4. Implement health check endpoint
5. Test cross-platform process spawning (macOS, Windows, Linux)

### 2025-10-12 - Initial Planning Session

**Documentation System Created:**
- Established three-tier docs: status.md, technical/, design/
- Created workflows.md for common development tasks
- Streamlined CLAUDE.md from 312→124 lines (navigation only, no duplication)
- Technical docs use topic-based organization (no ADR numbering)

**Project Architecture Defined:**
- Monorepo with 6 libraries in dependency layers: foundation → renderer → ui/world/game-systems → engine
- Headers and implementation side-by-side (not separate include/src dirs)
- Custom ECS in engine (roll our own, not EnTT)
- Philosophy: Build core systems ourselves, only use external libs for platform/formats

**Major Architectural Decision: Vector-Based Assets**
- All game assets are SVG files with dynamic rasterization
- Procedural variation per tile (color, scale, rotation)
- Inter-tile blending for seamless appearance
- Aggressive caching strategy (hybrid: pre-rasterize common + LRU for variants)
- LOD system (16/32/64/128px based on zoom)
- Created comprehensive tech doc: vector-asset-pipeline.md

**C++ Standards Established:**
- Naming: PascalCase classes/functions, camelCase variables, m_ members, k constants
- `#pragma once` for headers (not traditional guards)
- User's clang-format config: tabs, 140 col limit, align declarations
- clang-tidy with naming enforcement + modernization checks
- Manual formatting (Shift+Alt+F), not on-save

**Essential Engine Patterns Documented:**
- String hashing (FNV-1a) - compile-time hash for fast lookups
- Structured logging - categories + levels, debug logs compile out
- Memory arenas - linear allocators for temp data (10-100x faster)
- Resource handles - 32-bit IDs with generation (safe, hot-reload friendly)
- Immediate mode debug draw - simple API for visualization

**UI Testability Strategy:**
- Scene graph JSON export for inspection
- HTTP debug server (debug builds only)
- Visual regression tests (screenshot comparison)
- Inspector overlay (F12 in debug builds)
- Event recording/playback

**World Generation:**
- Pluggable IWorldGenerator interface
- Initial Perlin noise generator (TEMPORARY - marked for replacement)
- Progress reporting during generation
- Integration with 3D preview and 2D sampling

**Game Development Conventions:**
- Use "scene" terminology (SplashScene), not "screen"
- Assets called "SVG files", not "images" or "textures"
- Test UI components in ui-sandbox before using in main game

**Project Structure Created:**
- All library directories with CMakeLists.txt
- VSCode config (launch.json, tasks.json, settings.json)
- .clang-format and .clang-tidy configs
- .gitignore configured
- vcpkg.json with dependencies (including nanosvg for SVG)
- Asset directories: assets/tiles/{terrain,vegetation,structures}
- README.md with full setup instructions

**Next Session Should:**
1. Test that CMake configures properly
2. Implement string hashing system
3. Implement logging system
4. Begin creating actual library implementations<|MERGE_RESOLUTION|>--- conflicted
+++ resolved
@@ -1,10 +1,6 @@
 # Project Status
 
-<<<<<<< HEAD
-Last Updated: 2025-10-27 (Resource Handle System Implementation)
-=======
-Last Updated: 2025-10-27 (Memory Arena Allocators Implementation)
->>>>>>> b91545f5
+Last Updated: 2025-10-27 (Memory Arenas & Resource Handles Implementation)
 
 ## Current Sprint/Phase
 Initial project setup and architecture
@@ -54,17 +50,10 @@
 - 2025-10-27 - **Client-Side History Aggregation (Developer Client)**: Server streams current values only (stateless), client maintains all history with configurable retention (metrics: time-based, logs: count-based), localStorage persistence with automatic cleanup
 
 ### Engine Patterns to Implement
-<<<<<<< HEAD
-- 2025-10-27 - **Resource handles** (32-bit IDs with generation) - ✅ **IMPLEMENTED**
+- 2025-10-27 - **Resource handles** (32-bit IDs with generation) - ✅ **IMPLEMENTED** (PR #4)
+- 2025-10-27 - **Memory arenas** (linear allocators) - ✅ **IMPLEMENTED** (PR #3)
 - 2025-10-27 - **String hashing** (FNV-1a, compile-time) - ✅ **IMPLEMENTED**
 - 2025-10-26 - **Structured logging** (categories + levels) - ✅ **IMPLEMENTED**
-- 2025-10-12 - **Memory arenas** (linear allocators) - ✅ **IMPLEMENTED** (PR #3)
-=======
-- 2025-10-27 - **Memory arenas** (linear allocators) - ✅ **IMPLEMENTED**
-- 2025-10-27 - **String hashing** (FNV-1a, compile-time) - ✅ **IMPLEMENTED**
-- 2025-10-26 - **Structured logging** (categories + levels) - ✅ **IMPLEMENTED**
-- 2025-10-12 - **Resource handles** (32-bit IDs with generation) - Implement Soon
->>>>>>> b91545f5
 - 2025-10-12 - **Immediate mode debug rendering** - Implement Later
 
 ## Blockers & Issues
@@ -84,7 +73,6 @@
 
 ## Development Log
 
-<<<<<<< HEAD
 ### 2025-10-27 - Resource Handle System Implementation
 
 **Foundational Engine Pattern Complete:**
@@ -166,7 +154,7 @@
 
 **Next Steps:**
 Vector graphics system can now use handles for SVG assets and rasterized texture caching.
-=======
+
 ### 2025-10-27 - Memory Arena Allocators Implementation
 
 **Foundational Engine Pattern Complete:**
@@ -246,7 +234,6 @@
 
 **Next Engine Pattern:**
 Resource handles (32-bit IDs with generation counter) for safe asset management.
->>>>>>> b91545f5
 
 ### 2025-10-27 - Logging System Bug Fix - Developer Client Integration
 
